--- conflicted
+++ resolved
@@ -17,7 +17,6 @@
 
 import com.google.common.util.concurrent.ListenableFuture;
 import org.springframework.beans.factory.annotation.Autowired;
-import org.springframework.data.domain.PageRequest;
 import org.springframework.data.repository.CrudRepository;
 import org.springframework.stereotype.Component;
 import org.thingsboard.server.common.data.*;
@@ -39,7 +38,6 @@
 import java.util.UUID;
 
 import static org.thingsboard.server.common.data.UUIDConverter.fromTimeUUID;
-import static org.thingsboard.server.dao.model.ModelConstants.NULL_UUID_STR;
 
 /**
  * Created by Victor Basanets on 8/31/2017.
@@ -73,7 +71,6 @@
                 entityViewRepository.findByTenantId(
                         fromTimeUUID(tenantId),
                         Objects.toString(pageLink.getTextSearch(), ""),
-<<<<<<< HEAD
                         DaoUtil.toPageable(pageLink)));
     }
 
@@ -84,10 +81,6 @@
                         fromTimeUUID(tenantId),
                         Objects.toString(pageLink.getTextSearch(), ""),
                         DaoUtil.toPageable(pageLink, EntityViewInfoEntity.entityViewInfoColumnMap)));
-=======
-                        pageLink.getIdOffset() == null ? NULL_UUID_STR : fromTimeUUID(pageLink.getIdOffset()),
-                        PageRequest.of(0, pageLink.getLimit())));
->>>>>>> a7798390
     }
 
     @Override
@@ -97,7 +90,6 @@
                         fromTimeUUID(tenantId),
                         type,
                         Objects.toString(pageLink.getTextSearch(), ""),
-<<<<<<< HEAD
                         DaoUtil.toPageable(pageLink)));
     }
 
@@ -109,10 +101,6 @@
                         type,
                         Objects.toString(pageLink.getTextSearch(), ""),
                         DaoUtil.toPageable(pageLink, EntityViewInfoEntity.entityViewInfoColumnMap)));
-=======
-                        pageLink.getIdOffset() == null ? NULL_UUID_STR : fromTimeUUID(pageLink.getIdOffset()),
-                        PageRequest.of(0, pageLink.getLimit())));
->>>>>>> a7798390
     }
 
     @Override
@@ -130,12 +118,7 @@
                         fromTimeUUID(tenantId),
                         fromTimeUUID(customerId),
                         Objects.toString(pageLink.getTextSearch(), ""),
-<<<<<<< HEAD
                         DaoUtil.toPageable(pageLink)
-=======
-                        pageLink.getIdOffset() == null ? NULL_UUID_STR : fromTimeUUID(pageLink.getIdOffset()),
-                        PageRequest.of(0, pageLink.getLimit())
->>>>>>> a7798390
                 ));
     }
 
@@ -157,12 +140,7 @@
                         fromTimeUUID(customerId),
                         type,
                         Objects.toString(pageLink.getTextSearch(), ""),
-<<<<<<< HEAD
                         DaoUtil.toPageable(pageLink)
-=======
-                        pageLink.getIdOffset() == null ? NULL_UUID_STR : fromTimeUUID(pageLink.getIdOffset()),
-                        PageRequest.of(0, pageLink.getLimit())
->>>>>>> a7798390
                 ));
     }
 
