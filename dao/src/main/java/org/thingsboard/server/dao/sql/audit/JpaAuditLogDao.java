/**
 * Copyright © 2016-2020 The Thingsboard Authors
 *
 * Licensed under the Apache License, Version 2.0 (the "License");
 * you may not use this file except in compliance with the License.
 * You may obtain a copy of the License at
 *
 *     http://www.apache.org/licenses/LICENSE-2.0
 *
 * Unless required by applicable law or agreed to in writing, software
 * distributed under the License is distributed on an "AS IS" BASIS,
 * WITHOUT WARRANTIES OR CONDITIONS OF ANY KIND, either express or implied.
 * See the License for the specific language governing permissions and
 * limitations under the License.
 */
package org.thingsboard.server.dao.sql.audit;

import com.google.common.util.concurrent.ListenableFuture;
import com.google.common.util.concurrent.ListeningExecutorService;
import com.google.common.util.concurrent.MoreExecutors;
import org.springframework.beans.factory.annotation.Autowired;
import org.springframework.data.repository.CrudRepository;
import org.springframework.stereotype.Component;
<<<<<<< HEAD
=======
import org.thingsboard.server.common.data.UUIDConverter;
import org.thingsboard.server.common.data.audit.ActionType;
>>>>>>> 9f0871af
import org.thingsboard.server.common.data.audit.AuditLog;
import org.thingsboard.server.common.data.id.CustomerId;
import org.thingsboard.server.common.data.id.EntityId;
import org.thingsboard.server.common.data.id.UserId;
import org.thingsboard.server.common.data.page.PageData;
import org.thingsboard.server.common.data.page.TimePageLink;
import org.thingsboard.server.dao.DaoUtil;
import org.thingsboard.server.dao.audit.AuditLogDao;
import org.thingsboard.server.dao.model.sql.AuditLogEntity;
import org.thingsboard.server.dao.sql.JpaAbstractDao;
import org.thingsboard.server.dao.util.SqlDao;

import javax.annotation.PreDestroy;
import java.util.Objects;
import java.util.UUID;
import java.util.concurrent.Executors;

import static org.thingsboard.server.common.data.UUIDConverter.fromTimeUUID;
import static org.thingsboard.server.dao.DaoUtil.endTimeToId;
import static org.thingsboard.server.dao.DaoUtil.startTimeToId;

@Component
@SqlDao
public class JpaAuditLogDao extends JpaAbstractDao<AuditLogEntity, AuditLog> implements AuditLogDao {

    @Autowired
    private AuditLogRepository auditLogRepository;

    @Override
    protected Class<AuditLogEntity> getEntityClass() {
        return AuditLogEntity.class;
    }

    @Override
    protected CrudRepository<AuditLogEntity, String> getCrudRepository() {
        return auditLogRepository;
    }

    @Override
    public ListenableFuture<Void> saveByTenantId(AuditLog auditLog) {
        return service.submit(() -> {
            save(auditLog.getTenantId(), auditLog);
            return null;
        });
    }

    @Override
<<<<<<< HEAD
    public PageData<AuditLog> findAuditLogsByTenantIdAndEntityId(UUID tenantId, EntityId entityId, TimePageLink pageLink) {
        return DaoUtil.toPageData(
                auditLogRepository
                        .findAuditLogsByTenantIdAndEntityId(
                                fromTimeUUID(tenantId),
                                entityId.getEntityType(),
                                fromTimeUUID(entityId.getId()),
                                Objects.toString(pageLink.getTextSearch(), ""),
                                startTimeToId(pageLink.getStartTime()),
                                endTimeToId(pageLink.getEndTime()),
                                DaoUtil.toPageable(pageLink)));
    }

    @Override
    public PageData<AuditLog> findAuditLogsByTenantIdAndCustomerId(UUID tenantId, CustomerId customerId, TimePageLink pageLink) {
        return DaoUtil.toPageData(
                auditLogRepository
                        .findAuditLogsByTenantIdAndCustomerId(
                                fromTimeUUID(tenantId),
                                fromTimeUUID(customerId.getId()),
                                Objects.toString(pageLink.getTextSearch(), ""),
                                startTimeToId(pageLink.getStartTime()),
                                endTimeToId(pageLink.getEndTime()),
                                DaoUtil.toPageable(pageLink)));
    }

    @Override
    public PageData<AuditLog> findAuditLogsByTenantIdAndUserId(UUID tenantId, UserId userId, TimePageLink pageLink) {
        return DaoUtil.toPageData(
                auditLogRepository
                        .findAuditLogsByTenantIdAndUserId(
                                fromTimeUUID(tenantId),
                                fromTimeUUID(userId.getId()),
                                Objects.toString(pageLink.getTextSearch(), ""),
                                startTimeToId(pageLink.getStartTime()),
                                endTimeToId(pageLink.getEndTime()),
                                DaoUtil.toPageable(pageLink)));
    }

    @Override
    public PageData<AuditLog> findAuditLogsByTenantId(UUID tenantId, TimePageLink pageLink) {
        return DaoUtil.toPageData(
                auditLogRepository.findByTenantId(
                        fromTimeUUID(tenantId),
                        Objects.toString(pageLink.getTextSearch(), ""),
                        startTimeToId(pageLink.getStartTime()),
                        endTimeToId(pageLink.getEndTime()),
                        DaoUtil.toPageable(pageLink)));
=======
    public ListenableFuture<Void> saveByTenantIdAndEntityId(AuditLog auditLog) {
        return service.submit(() -> null);
    }

    @Override
    public ListenableFuture<Void> saveByTenantIdAndCustomerId(AuditLog auditLog) {
        return service.submit(() -> null);
    }

    @Override
    public ListenableFuture<Void> saveByTenantIdAndUserId(AuditLog auditLog) {
        return service.submit(() -> null);
    }

    @Override
    public ListenableFuture<Void> savePartitionsByTenantId(AuditLog auditLog) {
        return service.submit(() -> null);
    }

    @Override
    public List<AuditLog> findAuditLogsByTenantIdAndEntityId(UUID tenantId, EntityId entityId, List<ActionType> actionTypes, TimePageLink pageLink) {
        return findAuditLogs(tenantId, entityId, null, null, actionTypes, pageLink);
    }

    @Override
    public List<AuditLog> findAuditLogsByTenantIdAndCustomerId(UUID tenantId, CustomerId customerId, List<ActionType> actionTypes, TimePageLink pageLink) {
        return findAuditLogs(tenantId, null, customerId, null, actionTypes, pageLink);
    }

    @Override
    public List<AuditLog> findAuditLogsByTenantIdAndUserId(UUID tenantId, UserId userId, List<ActionType> actionTypes, TimePageLink pageLink) {
        return findAuditLogs(tenantId, null, null, userId, actionTypes, pageLink);
    }

    @Override
    public List<AuditLog> findAuditLogsByTenantId(UUID tenantId, List<ActionType> actionTypes, TimePageLink pageLink) {
        return findAuditLogs(tenantId, null, null, null, actionTypes, pageLink);
    }

    private List<AuditLog> findAuditLogs(UUID tenantId, EntityId entityId, CustomerId customerId, UserId userId, List<ActionType> actionTypes, TimePageLink pageLink) {
        Specification<AuditLogEntity> timeSearchSpec = JpaAbstractSearchTimeDao.getTimeSearchPageSpec(pageLink, "id");
        Specification<AuditLogEntity> fieldsSpec = getEntityFieldsSpec(tenantId, entityId, customerId, userId, actionTypes);
        Sort.Direction sortDirection = pageLink.isAscOrder() ? Sort.Direction.ASC : Sort.Direction.DESC;
        Pageable pageable = new PageRequest(0, pageLink.getLimit(), sortDirection, ID_PROPERTY);
        return DaoUtil.convertDataList(auditLogRepository.findAll(where(timeSearchSpec).and(fieldsSpec), pageable).getContent());
    }

    private Specification<AuditLogEntity> getEntityFieldsSpec(UUID tenantId, EntityId entityId, CustomerId customerId, UserId userId, List<ActionType> actionTypes) {
        return (root, criteriaQuery, criteriaBuilder) -> {
            List<Predicate> predicates = new ArrayList<>();
            if (tenantId != null) {
                Predicate tenantIdPredicate = criteriaBuilder.equal(root.get("tenantId"), UUIDConverter.fromTimeUUID(tenantId));
                predicates.add(tenantIdPredicate);
            }
            if (entityId != null) {
                Predicate entityTypePredicate = criteriaBuilder.equal(root.get("entityType"), entityId.getEntityType());
                predicates.add(entityTypePredicate);
                Predicate entityIdPredicate = criteriaBuilder.equal(root.get("entityId"), UUIDConverter.fromTimeUUID(entityId.getId()));
                predicates.add(entityIdPredicate);
            }
            if (customerId != null) {
                Predicate customerIdPredicate = criteriaBuilder.equal(root.get("customerId"), UUIDConverter.fromTimeUUID(customerId.getId()));
                predicates.add(customerIdPredicate);
            }
            if (userId != null) {
                Predicate userIdPredicate = criteriaBuilder.equal(root.get("userId"), UUIDConverter.fromTimeUUID(userId.getId()));
                predicates.add(userIdPredicate);
            }
            if (actionTypes != null && !actionTypes.isEmpty()) {
                predicates.add(root.get("actionType").in(actionTypes));
            }
            return criteriaBuilder.and(predicates.toArray(new Predicate[]{}));
        };
>>>>>>> 9f0871af
    }
}<|MERGE_RESOLUTION|>--- conflicted
+++ resolved
@@ -16,16 +16,10 @@
 package org.thingsboard.server.dao.sql.audit;
 
 import com.google.common.util.concurrent.ListenableFuture;
-import com.google.common.util.concurrent.ListeningExecutorService;
-import com.google.common.util.concurrent.MoreExecutors;
 import org.springframework.beans.factory.annotation.Autowired;
 import org.springframework.data.repository.CrudRepository;
 import org.springframework.stereotype.Component;
-<<<<<<< HEAD
-=======
-import org.thingsboard.server.common.data.UUIDConverter;
 import org.thingsboard.server.common.data.audit.ActionType;
->>>>>>> 9f0871af
 import org.thingsboard.server.common.data.audit.AuditLog;
 import org.thingsboard.server.common.data.id.CustomerId;
 import org.thingsboard.server.common.data.id.EntityId;
@@ -38,10 +32,9 @@
 import org.thingsboard.server.dao.sql.JpaAbstractDao;
 import org.thingsboard.server.dao.util.SqlDao;
 
-import javax.annotation.PreDestroy;
+import java.util.List;
 import java.util.Objects;
 import java.util.UUID;
-import java.util.concurrent.Executors;
 
 import static org.thingsboard.server.common.data.UUIDConverter.fromTimeUUID;
 import static org.thingsboard.server.dao.DaoUtil.endTimeToId;
@@ -73,8 +66,7 @@
     }
 
     @Override
-<<<<<<< HEAD
-    public PageData<AuditLog> findAuditLogsByTenantIdAndEntityId(UUID tenantId, EntityId entityId, TimePageLink pageLink) {
+    public PageData<AuditLog> findAuditLogsByTenantIdAndEntityId(UUID tenantId, EntityId entityId, List<ActionType> actionTypes, TimePageLink pageLink) {
         return DaoUtil.toPageData(
                 auditLogRepository
                         .findAuditLogsByTenantIdAndEntityId(
@@ -84,11 +76,12 @@
                                 Objects.toString(pageLink.getTextSearch(), ""),
                                 startTimeToId(pageLink.getStartTime()),
                                 endTimeToId(pageLink.getEndTime()),
+                                actionTypes,
                                 DaoUtil.toPageable(pageLink)));
     }
 
     @Override
-    public PageData<AuditLog> findAuditLogsByTenantIdAndCustomerId(UUID tenantId, CustomerId customerId, TimePageLink pageLink) {
+    public PageData<AuditLog> findAuditLogsByTenantIdAndCustomerId(UUID tenantId, CustomerId customerId, List<ActionType> actionTypes, TimePageLink pageLink) {
         return DaoUtil.toPageData(
                 auditLogRepository
                         .findAuditLogsByTenantIdAndCustomerId(
@@ -97,11 +90,12 @@
                                 Objects.toString(pageLink.getTextSearch(), ""),
                                 startTimeToId(pageLink.getStartTime()),
                                 endTimeToId(pageLink.getEndTime()),
+                                actionTypes,
                                 DaoUtil.toPageable(pageLink)));
     }
 
     @Override
-    public PageData<AuditLog> findAuditLogsByTenantIdAndUserId(UUID tenantId, UserId userId, TimePageLink pageLink) {
+    public PageData<AuditLog> findAuditLogsByTenantIdAndUserId(UUID tenantId, UserId userId, List<ActionType> actionTypes, TimePageLink pageLink) {
         return DaoUtil.toPageData(
                 auditLogRepository
                         .findAuditLogsByTenantIdAndUserId(
@@ -110,92 +104,19 @@
                                 Objects.toString(pageLink.getTextSearch(), ""),
                                 startTimeToId(pageLink.getStartTime()),
                                 endTimeToId(pageLink.getEndTime()),
+                                actionTypes,
                                 DaoUtil.toPageable(pageLink)));
     }
 
     @Override
-    public PageData<AuditLog> findAuditLogsByTenantId(UUID tenantId, TimePageLink pageLink) {
+    public PageData<AuditLog> findAuditLogsByTenantId(UUID tenantId, List<ActionType> actionTypes, TimePageLink pageLink) {
         return DaoUtil.toPageData(
                 auditLogRepository.findByTenantId(
                         fromTimeUUID(tenantId),
                         Objects.toString(pageLink.getTextSearch(), ""),
                         startTimeToId(pageLink.getStartTime()),
                         endTimeToId(pageLink.getEndTime()),
+                        actionTypes,
                         DaoUtil.toPageable(pageLink)));
-=======
-    public ListenableFuture<Void> saveByTenantIdAndEntityId(AuditLog auditLog) {
-        return service.submit(() -> null);
-    }
-
-    @Override
-    public ListenableFuture<Void> saveByTenantIdAndCustomerId(AuditLog auditLog) {
-        return service.submit(() -> null);
-    }
-
-    @Override
-    public ListenableFuture<Void> saveByTenantIdAndUserId(AuditLog auditLog) {
-        return service.submit(() -> null);
-    }
-
-    @Override
-    public ListenableFuture<Void> savePartitionsByTenantId(AuditLog auditLog) {
-        return service.submit(() -> null);
-    }
-
-    @Override
-    public List<AuditLog> findAuditLogsByTenantIdAndEntityId(UUID tenantId, EntityId entityId, List<ActionType> actionTypes, TimePageLink pageLink) {
-        return findAuditLogs(tenantId, entityId, null, null, actionTypes, pageLink);
-    }
-
-    @Override
-    public List<AuditLog> findAuditLogsByTenantIdAndCustomerId(UUID tenantId, CustomerId customerId, List<ActionType> actionTypes, TimePageLink pageLink) {
-        return findAuditLogs(tenantId, null, customerId, null, actionTypes, pageLink);
-    }
-
-    @Override
-    public List<AuditLog> findAuditLogsByTenantIdAndUserId(UUID tenantId, UserId userId, List<ActionType> actionTypes, TimePageLink pageLink) {
-        return findAuditLogs(tenantId, null, null, userId, actionTypes, pageLink);
-    }
-
-    @Override
-    public List<AuditLog> findAuditLogsByTenantId(UUID tenantId, List<ActionType> actionTypes, TimePageLink pageLink) {
-        return findAuditLogs(tenantId, null, null, null, actionTypes, pageLink);
-    }
-
-    private List<AuditLog> findAuditLogs(UUID tenantId, EntityId entityId, CustomerId customerId, UserId userId, List<ActionType> actionTypes, TimePageLink pageLink) {
-        Specification<AuditLogEntity> timeSearchSpec = JpaAbstractSearchTimeDao.getTimeSearchPageSpec(pageLink, "id");
-        Specification<AuditLogEntity> fieldsSpec = getEntityFieldsSpec(tenantId, entityId, customerId, userId, actionTypes);
-        Sort.Direction sortDirection = pageLink.isAscOrder() ? Sort.Direction.ASC : Sort.Direction.DESC;
-        Pageable pageable = new PageRequest(0, pageLink.getLimit(), sortDirection, ID_PROPERTY);
-        return DaoUtil.convertDataList(auditLogRepository.findAll(where(timeSearchSpec).and(fieldsSpec), pageable).getContent());
-    }
-
-    private Specification<AuditLogEntity> getEntityFieldsSpec(UUID tenantId, EntityId entityId, CustomerId customerId, UserId userId, List<ActionType> actionTypes) {
-        return (root, criteriaQuery, criteriaBuilder) -> {
-            List<Predicate> predicates = new ArrayList<>();
-            if (tenantId != null) {
-                Predicate tenantIdPredicate = criteriaBuilder.equal(root.get("tenantId"), UUIDConverter.fromTimeUUID(tenantId));
-                predicates.add(tenantIdPredicate);
-            }
-            if (entityId != null) {
-                Predicate entityTypePredicate = criteriaBuilder.equal(root.get("entityType"), entityId.getEntityType());
-                predicates.add(entityTypePredicate);
-                Predicate entityIdPredicate = criteriaBuilder.equal(root.get("entityId"), UUIDConverter.fromTimeUUID(entityId.getId()));
-                predicates.add(entityIdPredicate);
-            }
-            if (customerId != null) {
-                Predicate customerIdPredicate = criteriaBuilder.equal(root.get("customerId"), UUIDConverter.fromTimeUUID(customerId.getId()));
-                predicates.add(customerIdPredicate);
-            }
-            if (userId != null) {
-                Predicate userIdPredicate = criteriaBuilder.equal(root.get("userId"), UUIDConverter.fromTimeUUID(userId.getId()));
-                predicates.add(userIdPredicate);
-            }
-            if (actionTypes != null && !actionTypes.isEmpty()) {
-                predicates.add(root.get("actionType").in(actionTypes));
-            }
-            return criteriaBuilder.and(predicates.toArray(new Predicate[]{}));
-        };
->>>>>>> 9f0871af
     }
 }