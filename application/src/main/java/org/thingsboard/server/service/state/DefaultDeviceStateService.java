/**
 * Copyright © 2016-2019 The Thingsboard Authors
 *
 * Licensed under the Apache License, Version 2.0 (the "License");
 * you may not use this file except in compliance with the License.
 * You may obtain a copy of the License at
 *
 *     http://www.apache.org/licenses/LICENSE-2.0
 *
 * Unless required by applicable law or agreed to in writing, software
 * distributed under the License is distributed on an "AS IS" BASIS,
 * WITHOUT WARRANTIES OR CONDITIONS OF ANY KIND, either express or implied.
 * See the License for the specific language governing permissions and
 * limitations under the License.
 */
package org.thingsboard.server.service.state;

import com.datastax.driver.core.utils.UUIDs;
import com.fasterxml.jackson.databind.ObjectMapper;
import com.google.common.base.Function;
import com.google.common.util.concurrent.FutureCallback;
import com.google.common.util.concurrent.Futures;
import com.google.common.util.concurrent.ListenableFuture;
import com.google.common.util.concurrent.ListeningScheduledExecutorService;
import com.google.common.util.concurrent.MoreExecutors;
import com.google.protobuf.InvalidProtocolBufferException;
import lombok.Getter;
import lombok.extern.slf4j.Slf4j;
import org.springframework.beans.factory.annotation.Autowired;
import org.springframework.beans.factory.annotation.Value;
import org.springframework.context.annotation.Lazy;
import org.springframework.stereotype.Service;
import org.springframework.util.StringUtils;
import org.thingsboard.common.util.ThingsBoardThreadFactory;
import org.thingsboard.server.actors.service.ActorService;
import org.thingsboard.server.common.data.DataConstants;
import org.thingsboard.server.common.data.Device;
import org.thingsboard.server.common.data.Tenant;
import org.thingsboard.server.common.data.id.DeviceId;
import org.thingsboard.server.common.data.id.TenantId;
import org.thingsboard.server.common.data.kv.AttributeKvEntry;
import org.thingsboard.server.common.data.kv.BasicTsKvEntry;
import org.thingsboard.server.common.data.kv.BooleanDataEntry;
import org.thingsboard.server.common.data.kv.KvEntry;
import org.thingsboard.server.common.data.kv.LongDataEntry;
import org.thingsboard.server.common.data.kv.TsKvEntry;
import org.thingsboard.server.common.data.page.TextPageData;
import org.thingsboard.server.common.data.page.TextPageLink;
import org.thingsboard.server.common.msg.TbMsg;
import org.thingsboard.server.common.msg.TbMsgDataType;
import org.thingsboard.server.common.msg.TbMsgMetaData;
import org.thingsboard.server.common.msg.cluster.SendToClusterMsg;
import org.thingsboard.server.common.msg.cluster.ServerAddress;
import org.thingsboard.server.common.msg.system.ServiceToRuleEngineMsg;
import org.thingsboard.server.dao.attributes.AttributesService;
import org.thingsboard.server.dao.device.DeviceService;
import org.thingsboard.server.dao.tenant.TenantService;
import org.thingsboard.server.dao.timeseries.TimeseriesService;
import org.thingsboard.server.gen.cluster.ClusterAPIProtos;
import org.thingsboard.server.service.cluster.routing.ClusterRoutingService;
import org.thingsboard.server.service.cluster.rpc.ClusterRpcService;
import org.thingsboard.server.service.telemetry.TelemetrySubscriptionService;

import javax.annotation.Nullable;
import javax.annotation.PostConstruct;
import javax.annotation.PreDestroy;
import java.util.*;
import java.util.concurrent.ConcurrentHashMap;
import java.util.concurrent.ConcurrentMap;
import java.util.concurrent.ExecutionException;
import java.util.concurrent.Executors;
import java.util.concurrent.TimeUnit;

import static org.thingsboard.server.common.data.DataConstants.*;

/**
 * Created by ashvayka on 01.05.18.
 */
@Service
@Slf4j
//TODO: refactor to use page links as cursor and not fetch all
public class DefaultDeviceStateService implements DeviceStateService {

    private static final ObjectMapper json = new ObjectMapper();
    public static final String ACTIVITY_STATE = "active";
    public static final String LAST_CONNECT_TIME = "lastConnectTime";
    public static final String LAST_DISCONNECT_TIME = "lastDisconnectTime";
    public static final String LAST_ACTIVITY_TIME = "lastActivityTime";
    public static final String INACTIVITY_ALARM_TIME = "inactivityAlarmTime";
    public static final String INACTIVITY_TIMEOUT = "inactivityTimeout";

    public static final List<String> PERSISTENT_ATTRIBUTES = Arrays.asList(ACTIVITY_STATE, LAST_CONNECT_TIME,
            LAST_DISCONNECT_TIME, LAST_ACTIVITY_TIME, INACTIVITY_ALARM_TIME, INACTIVITY_TIMEOUT);

    @Autowired
    private TenantService tenantService;

    @Autowired
    private DeviceService deviceService;

    @Autowired
    private AttributesService attributesService;

    @Autowired
    private TimeseriesService tsService;

    @Autowired
    @Lazy
    private ActorService actorService;

    @Autowired
    private TelemetrySubscriptionService tsSubService;

    @Autowired
    private ClusterRoutingService routingService;

    @Autowired
    private ClusterRpcService clusterRpcService;

    @Value("${state.defaultInactivityTimeoutInSec}")
    @Getter
    private long defaultInactivityTimeoutInSec;

    @Value("${state.defaultStateCheckIntervalInSec}")
    @Getter
    private int defaultStateCheckIntervalInSec;

    @Value("${state.persistToTelemetry:false}")
    @Getter
    private boolean persistToTelemetry;

    @Value("${state.initFetchPackSize:1000}")
    @Getter
    private int initFetchPackSize;

    private volatile boolean clusterUpdatePending = false;

    private ListeningScheduledExecutorService queueExecutor;
    private ConcurrentMap<TenantId, Set<DeviceId>> tenantDevices = new ConcurrentHashMap<>();
    private ConcurrentMap<DeviceId, DeviceStateData> deviceStates = new ConcurrentHashMap<>();
    private ConcurrentMap<DeviceId, Long> deviceLastReportedActivity = new ConcurrentHashMap<>();
    private ConcurrentMap<DeviceId, Long> deviceLastSavedActivity = new ConcurrentHashMap<>();

    @PostConstruct
    public void init() {
        // Should be always single threaded due to absence of locks.
        queueExecutor = MoreExecutors.listeningDecorator(Executors.newSingleThreadScheduledExecutor(ThingsBoardThreadFactory.forName("device-state")));
        queueExecutor.submit(this::initStateFromDB);
        queueExecutor.scheduleAtFixedRate(this::updateState, new Random().nextInt(defaultStateCheckIntervalInSec), defaultStateCheckIntervalInSec, TimeUnit.SECONDS);
        //TODO: schedule persistence in v2.1;
    }

    @PreDestroy
    public void stop() {
        if (queueExecutor != null) {
            queueExecutor.shutdownNow();
        }
    }

    @Override
    public void onDeviceAdded(Device device) {
        queueExecutor.submit(() -> onDeviceAddedSync(device));
    }

    @Override
    public void onDeviceUpdated(Device device) {
        queueExecutor.submit(() -> onDeviceUpdatedSync(device));
    }

    @Override
    public void onDeviceConnect(DeviceId deviceId) {
        queueExecutor.submit(() -> onDeviceConnectSync(deviceId));
    }

    @Override
    public void onDeviceActivity(DeviceId deviceId) {
        deviceLastReportedActivity.put(deviceId, System.currentTimeMillis());
        queueExecutor.submit(() -> onDeviceActivitySync(deviceId));
    }

    @Override
    public void onDeviceDisconnect(DeviceId deviceId) {
        queueExecutor.submit(() -> onDeviceDisconnectSync(deviceId));
    }

    @Override
    public void onDeviceDeleted(Device device) {
        queueExecutor.submit(() -> onDeviceDeleted(device.getTenantId(), device.getId()));
    }

    @Override
    public void onDeviceInactivityTimeoutUpdate(DeviceId deviceId, long inactivityTimeout) {
        queueExecutor.submit(() -> onInactivityTimeoutUpdate(deviceId, inactivityTimeout));
    }

    @Override
    public void onClusterUpdate() {
        if (!clusterUpdatePending) {
            clusterUpdatePending = true;
            queueExecutor.submit(this::onClusterUpdateSync);
        }
    }

    @Override
    public void onRemoteMsg(ServerAddress serverAddress, byte[] data) {
        ClusterAPIProtos.DeviceStateServiceMsgProto proto;
        try {
            proto = ClusterAPIProtos.DeviceStateServiceMsgProto.parseFrom(data);
        } catch (InvalidProtocolBufferException e) {
            throw new RuntimeException(e);
        }
        TenantId tenantId = new TenantId(new UUID(proto.getTenantIdMSB(), proto.getTenantIdLSB()));
        DeviceId deviceId = new DeviceId(new UUID(proto.getDeviceIdMSB(), proto.getDeviceIdLSB()));
        if (proto.getDeleted()) {
            queueExecutor.submit(() -> onDeviceDeleted(tenantId, deviceId));
        } else {
            Device device = deviceService.findDeviceById(TenantId.SYS_TENANT_ID, deviceId);
            if (device != null) {
                if (proto.getAdded()) {
                    onDeviceAdded(device);
                } else if (proto.getUpdated()) {
                    onDeviceUpdated(device);
                }
            }
        }
    }

    private void onClusterUpdateSync() {
        clusterUpdatePending = false;
        List<Tenant> tenants = tenantService.findTenants(new TextPageLink(Integer.MAX_VALUE)).getData();
        for (Tenant tenant : tenants) {
            List<ListenableFuture<DeviceStateData>> fetchFutures = new ArrayList<>();
            TextPageLink pageLink = new TextPageLink(initFetchPackSize);
            while (pageLink != null) {
                TextPageData<Device> page = deviceService.findDevicesByTenantId(tenant.getId(), pageLink);
                pageLink = page.getNextPageLink();
                for (Device device : page.getData()) {
                    if (!routingService.resolveById(device.getId()).isPresent()) {
                        if (!deviceStates.containsKey(device.getId())) {
                            fetchFutures.add(fetchDeviceState(device));
                        }
                    } else {
                        Set<DeviceId> tenantDeviceSet = tenantDevices.get(tenant.getId());
                        if (tenantDeviceSet != null) {
                            tenantDeviceSet.remove(device.getId());
                        }
                        deviceStates.remove(device.getId());
                        deviceLastReportedActivity.remove(device.getId());
                        deviceLastSavedActivity.remove(device.getId());
                    }
                }
                try {
                    Futures.successfulAsList(fetchFutures).get().forEach(this::addDeviceUsingState);
                } catch (InterruptedException | ExecutionException e) {
                    log.warn("Failed to init device state service from DB", e);
                }
            }
        }
    }

    private void initStateFromDB() {
        try {
            List<Tenant> tenants = tenantService.findTenants(new TextPageLink(Integer.MAX_VALUE)).getData();
            for (Tenant tenant : tenants) {
                List<ListenableFuture<DeviceStateData>> fetchFutures = new ArrayList<>();
                TextPageLink pageLink = new TextPageLink(initFetchPackSize);
                while (pageLink != null) {
                    TextPageData<Device> page = deviceService.findDevicesByTenantId(tenant.getId(), pageLink);
                    pageLink = page.getNextPageLink();
                    for (Device device : page.getData()) {
                        if (!routingService.resolveById(device.getId()).isPresent()) {
                            fetchFutures.add(fetchDeviceState(device));
                        }
                    }
                    try {
                        Futures.successfulAsList(fetchFutures).get().forEach(this::addDeviceUsingState);
                    } catch (InterruptedException | ExecutionException e) {
                        log.warn("Failed to init device state service from DB", e);
                    }
                }
            }
        } catch (Throwable t) {
            log.warn("Failed to init device states from DB", t);
        }
    }

    private void addDeviceUsingState(DeviceStateData state) {
        tenantDevices.computeIfAbsent(state.getTenantId(), id -> ConcurrentHashMap.newKeySet()).add(state.getDeviceId());
        deviceStates.put(state.getDeviceId(), state);
    }

    private void updateState() {
        long ts = System.currentTimeMillis();
        Set<DeviceId> deviceIds = new HashSet<>(deviceStates.keySet());
        log.debug("Calculating state updates for {} devices", deviceStates.size());
        for (DeviceId deviceId : deviceIds) {
            DeviceStateData stateData = getOrFetchDeviceStateData(deviceId);
            if (stateData != null) {
                DeviceState state = stateData.getState();
                state.setActive(ts < state.getLastActivityTime() + state.getInactivityTimeout());
                if (!state.isActive() && (state.getLastInactivityAlarmTime() == 0L || state.getLastInactivityAlarmTime() < state.getLastActivityTime())) {
                    state.setLastInactivityAlarmTime(ts);
                    pushRuleEngineMessage(stateData, INACTIVITY_EVENT);
                    save(deviceId, INACTIVITY_ALARM_TIME, ts);
                    save(deviceId, ACTIVITY_STATE, state.isActive());
                }
            } else {
                log.debug("[{}] Device that belongs to other server is detected and removed.", deviceId);
                deviceStates.remove(deviceId);
                deviceLastReportedActivity.remove(deviceId);
                deviceLastSavedActivity.remove(deviceId);
            }
        }
    }

    private void onDeviceConnectSync(DeviceId deviceId) {
        DeviceStateData stateData = getOrFetchDeviceStateData(deviceId);
        if (stateData != null) {
            long ts = System.currentTimeMillis();
            stateData.getState().setLastConnectTime(ts);
            pushRuleEngineMessage(stateData, CONNECT_EVENT);
            save(deviceId, LAST_CONNECT_TIME, ts);
        }
    }

    private void onDeviceDisconnectSync(DeviceId deviceId) {
        DeviceStateData stateData = getOrFetchDeviceStateData(deviceId);
        if (stateData != null) {
            long ts = System.currentTimeMillis();
            stateData.getState().setLastDisconnectTime(ts);
            pushRuleEngineMessage(stateData, DISCONNECT_EVENT);
            save(deviceId, LAST_DISCONNECT_TIME, ts);
        }
    }

    private void onDeviceActivitySync(DeviceId deviceId) {
<<<<<<< HEAD
        long lastReportedActivity = deviceLastReportedActivity.getOrDefault(deviceId, 0L);
        long lastSavedActivity = deviceLastSavedActivity.getOrDefault(deviceId, 0L);
        if (lastReportedActivity > 0 && lastReportedActivity > lastSavedActivity) {
            DeviceStateData stateData = getOrFetchDeviceStateData(deviceId);
            if (stateData != null) {
                DeviceState state = stateData.getState();
                stateData.getState().setLastActivityTime(lastReportedActivity);
                pushRuleEngineMessage(stateData, ACTIVITY_EVENT);
                save(deviceId, LAST_ACTIVITY_TIME, lastReportedActivity);
                deviceLastSavedActivity.put(deviceId, lastReportedActivity);
                if (!state.isActive()) {
                    state.setActive(true);
                    save(deviceId, ACTIVITY_STATE, state.isActive());
                }
=======
        DeviceStateData stateData = getOrFetchDeviceStateData(deviceId);
        if (stateData != null) {
            DeviceState state = stateData.getState();
            long ts = System.currentTimeMillis();
            stateData.getState().setLastActivityTime(ts);
            stateData.getMetaData().putValue("scope", SERVER_SCOPE);
            pushRuleEngineMessage(stateData, ACTIVITY_EVENT);
            save(deviceId, LAST_ACTIVITY_TIME, ts);

            if (!state.isActive()) {
                state.setActive(true);
                save(deviceId, ACTIVITY_STATE, state.isActive());
>>>>>>> d55c374e
            }
        }
    }

    private DeviceStateData getOrFetchDeviceStateData(DeviceId deviceId) {
        DeviceStateData deviceStateData = deviceStates.get(deviceId);
        if (deviceStateData == null) {
            if (!routingService.resolveById(deviceId).isPresent()) {
                Device device = deviceService.findDeviceById(TenantId.SYS_TENANT_ID, deviceId);
                if (device != null) {
                    try {
                        deviceStateData = fetchDeviceState(device).get();
                        deviceStates.putIfAbsent(deviceId, deviceStateData);
                    } catch (InterruptedException | ExecutionException e) {
                        log.debug("[{}] Failed to fetch device state!", deviceId, e);
                    }
                }
            }
        }
        return deviceStateData;
    }

    private void onInactivityTimeoutUpdate(DeviceId deviceId, long inactivityTimeout) {
        if (inactivityTimeout == 0L) {
            return;
        }
        DeviceStateData stateData = deviceStates.get(deviceId);
        if (stateData != null) {
            long ts = System.currentTimeMillis();
            DeviceState state = stateData.getState();
            state.setInactivityTimeout(inactivityTimeout);
            boolean oldActive = state.isActive();
            state.setActive(ts < state.getLastActivityTime() + state.getInactivityTimeout());
            if (!oldActive && state.isActive() || oldActive && !state.isActive()) {
                save(deviceId, ACTIVITY_STATE, state.isActive());
            }
        }
    }

    private void onDeviceAddedSync(Device device) {
        Optional<ServerAddress> address = routingService.resolveById(device.getId());
        if (!address.isPresent()) {
            Futures.addCallback(fetchDeviceState(device), new FutureCallback<DeviceStateData>() {
                @Override
                public void onSuccess(@Nullable DeviceStateData state) {
                    addDeviceUsingState(state);
                }

                @Override
                public void onFailure(Throwable t) {
                    log.warn("Failed to register device to the state service", t);
                }
            });
        } else {
            sendDeviceEvent(device.getTenantId(), device.getId(), address.get(), true, false, false);
        }
    }

    private void sendDeviceEvent(TenantId tenantId, DeviceId deviceId, ServerAddress address, boolean added, boolean updated, boolean deleted) {
        log.trace("[{}][{}] Device is monitored on other server: {}", tenantId, deviceId, address);
        ClusterAPIProtos.DeviceStateServiceMsgProto.Builder builder = ClusterAPIProtos.DeviceStateServiceMsgProto.newBuilder();
        builder.setTenantIdMSB(tenantId.getId().getMostSignificantBits());
        builder.setTenantIdLSB(tenantId.getId().getLeastSignificantBits());
        builder.setDeviceIdMSB(deviceId.getId().getMostSignificantBits());
        builder.setDeviceIdLSB(deviceId.getId().getLeastSignificantBits());
        builder.setAdded(added);
        builder.setUpdated(updated);
        builder.setDeleted(deleted);
        clusterRpcService.tell(address, ClusterAPIProtos.MessageType.CLUSTER_DEVICE_STATE_SERVICE_MESSAGE, builder.build().toByteArray());
    }

    private void onDeviceUpdatedSync(Device device) {
        Optional<ServerAddress> address = routingService.resolveById(device.getId());
        if (!address.isPresent()) {
            DeviceStateData stateData = getOrFetchDeviceStateData(device.getId());
            if (stateData != null) {
                TbMsgMetaData md = new TbMsgMetaData();
                md.putValue("deviceName", device.getName());
                md.putValue("deviceType", device.getType());
                stateData.setMetaData(md);
            }
        } else {
            sendDeviceEvent(device.getTenantId(), device.getId(), address.get(), false, true, false);
        }
    }

    private void onDeviceDeleted(TenantId tenantId, DeviceId deviceId) {
        Optional<ServerAddress> address = routingService.resolveById(deviceId);
        if (!address.isPresent()) {
            deviceStates.remove(deviceId);
            deviceLastReportedActivity.remove(deviceId);
            deviceLastSavedActivity.remove(deviceId);
            Set<DeviceId> deviceIds = tenantDevices.get(tenantId);
            if (deviceIds != null) {
                deviceIds.remove(deviceId);
                if (deviceIds.isEmpty()) {
                    tenantDevices.remove(tenantId);
                }
            }
        } else {
            sendDeviceEvent(tenantId, deviceId, address.get(), false, false, true);
        }
    }

    private ListenableFuture<DeviceStateData> fetchDeviceState(Device device) {
        if (persistToTelemetry) {
            ListenableFuture<List<TsKvEntry>> tsData = tsService.findLatest(TenantId.SYS_TENANT_ID, device.getId(), PERSISTENT_ATTRIBUTES);
            return Futures.transform(tsData, extractDeviceStateData(device));
        } else {
            ListenableFuture<List<AttributeKvEntry>> attrData = attributesService.find(TenantId.SYS_TENANT_ID, device.getId(), DataConstants.SERVER_SCOPE, PERSISTENT_ATTRIBUTES);
            return Futures.transform(attrData, extractDeviceStateData(device));
        }
    }

    private <T extends KvEntry> Function<List<T>, DeviceStateData> extractDeviceStateData(Device device) {
        return new Function<List<T>, DeviceStateData>() {
            @Nullable
            @Override
            public DeviceStateData apply(@Nullable List<T> data) {
                try {
                    long lastActivityTime = getEntryValue(data, LAST_ACTIVITY_TIME, 0L);
                    long inactivityAlarmTime = getEntryValue(data, INACTIVITY_ALARM_TIME, 0L);
                    long inactivityTimeout = getEntryValue(data, INACTIVITY_TIMEOUT, TimeUnit.SECONDS.toMillis(defaultInactivityTimeoutInSec));
                    boolean active = System.currentTimeMillis() < lastActivityTime + inactivityTimeout;
                    DeviceState deviceState = DeviceState.builder()
                            .active(active)
                            .lastConnectTime(getEntryValue(data, LAST_CONNECT_TIME, 0L))
                            .lastDisconnectTime(getEntryValue(data, LAST_DISCONNECT_TIME, 0L))
                            .lastActivityTime(lastActivityTime)
                            .lastInactivityAlarmTime(inactivityAlarmTime)
                            .inactivityTimeout(inactivityTimeout)
                            .build();
                    TbMsgMetaData md = new TbMsgMetaData();
                    md.putValue("deviceName", device.getName());
                    md.putValue("deviceType", device.getType());
                    return DeviceStateData.builder()
                            .tenantId(device.getTenantId())
                            .deviceId(device.getId())
                            .metaData(md)
                            .state(deviceState).build();
                } catch (Exception e) {
                    log.warn("[{}] Failed to fetch device state data", device.getId(), e);
                    throw new RuntimeException(e);
                }
            }
        };
    }

    private long getEntryValue(List<? extends KvEntry> kvEntries, String attributeName, long defaultValue) {
        if (kvEntries != null) {
            for (KvEntry entry : kvEntries) {
                if (entry != null && !StringUtils.isEmpty(entry.getKey()) && entry.getKey().equals(attributeName)) {
                    return entry.getLongValue().orElse(defaultValue);
                }
            }
        }
        return defaultValue;
    }

    private void pushRuleEngineMessage(DeviceStateData stateData, String msgType) {
        DeviceState state = stateData.getState();
        try {
            TbMsg tbMsg = new TbMsg(UUIDs.timeBased(), msgType, stateData.getDeviceId(), stateData.getMetaData().copy(), TbMsgDataType.JSON
                    , json.writeValueAsString(state)
                    , null, null, 0L);
            actorService.onMsg(new SendToClusterMsg(stateData.getDeviceId(), new ServiceToRuleEngineMsg(stateData.getTenantId(), tbMsg)));
        } catch (Exception e) {
            log.warn("[{}] Failed to push inactivity alarm: {}", stateData.getDeviceId(), state, e);
        }
    }

    private void save(DeviceId deviceId, String key, long value) {
        if (persistToTelemetry) {
            tsSubService.saveAndNotify(
                    TenantId.SYS_TENANT_ID, deviceId,
                    Collections.singletonList(new BasicTsKvEntry(System.currentTimeMillis(), new LongDataEntry(key, value))),
                    new AttributeSaveCallback(deviceId, key, value));
        } else {
            tsSubService.saveAttrAndNotify(TenantId.SYS_TENANT_ID, deviceId, DataConstants.SERVER_SCOPE, key, value, new AttributeSaveCallback(deviceId, key, value));
        }
    }

    private void save(DeviceId deviceId, String key, boolean value) {
        if (persistToTelemetry) {
            tsSubService.saveAndNotify(
                    TenantId.SYS_TENANT_ID, deviceId,
                    Collections.singletonList(new BasicTsKvEntry(System.currentTimeMillis(), new BooleanDataEntry(key, value))),
                    new AttributeSaveCallback(deviceId, key, value));
        } else {
            tsSubService.saveAttrAndNotify(TenantId.SYS_TENANT_ID, deviceId, DataConstants.SERVER_SCOPE, key, value, new AttributeSaveCallback(deviceId, key, value));
        }
    }

    private class AttributeSaveCallback implements FutureCallback<Void> {
        private final DeviceId deviceId;
        private final String key;
        private final Object value;

        AttributeSaveCallback(DeviceId deviceId, String key, Object value) {
            this.deviceId = deviceId;
            this.key = key;
            this.value = value;
        }

        @Override
        public void onSuccess(@Nullable Void result) {
            log.trace("[{}] Successfully updated attribute [{}] with value [{}]", deviceId, key, value);
        }

        @Override
        public void onFailure(Throwable t) {
            log.warn("[{}] Failed to update attribute [{}] with value [{}]", deviceId, key, value, t);
        }
    }
}<|MERGE_RESOLUTION|>--- conflicted
+++ resolved
@@ -334,7 +334,6 @@
     }
 
     private void onDeviceActivitySync(DeviceId deviceId) {
-<<<<<<< HEAD
         long lastReportedActivity = deviceLastReportedActivity.getOrDefault(deviceId, 0L);
         long lastSavedActivity = deviceLastSavedActivity.getOrDefault(deviceId, 0L);
         if (lastReportedActivity > 0 && lastReportedActivity > lastSavedActivity) {
@@ -342,6 +341,7 @@
             if (stateData != null) {
                 DeviceState state = stateData.getState();
                 stateData.getState().setLastActivityTime(lastReportedActivity);
+                stateData.getMetaData().putValue("scope", SERVER_SCOPE);
                 pushRuleEngineMessage(stateData, ACTIVITY_EVENT);
                 save(deviceId, LAST_ACTIVITY_TIME, lastReportedActivity);
                 deviceLastSavedActivity.put(deviceId, lastReportedActivity);
@@ -349,20 +349,6 @@
                     state.setActive(true);
                     save(deviceId, ACTIVITY_STATE, state.isActive());
                 }
-=======
-        DeviceStateData stateData = getOrFetchDeviceStateData(deviceId);
-        if (stateData != null) {
-            DeviceState state = stateData.getState();
-            long ts = System.currentTimeMillis();
-            stateData.getState().setLastActivityTime(ts);
-            stateData.getMetaData().putValue("scope", SERVER_SCOPE);
-            pushRuleEngineMessage(stateData, ACTIVITY_EVENT);
-            save(deviceId, LAST_ACTIVITY_TIME, ts);
-
-            if (!state.isActive()) {
-                state.setActive(true);
-                save(deviceId, ACTIVITY_STATE, state.isActive());
->>>>>>> d55c374e
             }
         }
     }
