/**
 * Copyright © 2016-2020 The Thingsboard Authors
 *
 * Licensed under the Apache License, Version 2.0 (the "License");
 * you may not use this file except in compliance with the License.
 * You may obtain a copy of the License at
 *
 *     http://www.apache.org/licenses/LICENSE-2.0
 *
 * Unless required by applicable law or agreed to in writing, software
 * distributed under the License is distributed on an "AS IS" BASIS,
 * WITHOUT WARRANTIES OR CONDITIONS OF ANY KIND, either express or implied.
 * See the License for the specific language governing permissions and
 * limitations under the License.
 */
package org.thingsboard.server.service.queue;

import com.google.protobuf.ByteString;
import com.google.protobuf.ProtocolStringList;
import lombok.Getter;
import lombok.extern.slf4j.Slf4j;
import org.springframework.beans.factory.annotation.Value;
import org.springframework.scheduling.annotation.Scheduled;
import org.springframework.stereotype.Service;
import org.thingsboard.rule.engine.api.RpcError;
import org.thingsboard.server.actors.ActorSystemContext;
import org.thingsboard.server.common.data.id.TenantId;
import org.thingsboard.server.common.data.queue.Queue;
import org.thingsboard.server.common.msg.TbActorMsg;
import org.thingsboard.server.common.msg.TbMsg;
import org.thingsboard.server.common.msg.queue.QueueToRuleEngineMsg;
import org.thingsboard.server.common.msg.queue.RuleEngineException;
import org.thingsboard.server.common.msg.queue.RuleNodeInfo;
import org.thingsboard.server.common.msg.queue.ServiceQueue;
import org.thingsboard.server.common.msg.queue.ServiceType;
import org.thingsboard.server.common.msg.queue.TbCallback;
import org.thingsboard.server.common.msg.queue.TbMsgCallback;
import org.thingsboard.server.common.msg.queue.TopicPartitionInfo;
import org.thingsboard.server.common.stats.StatsFactory;
import org.thingsboard.server.dao.queue.QueueService;
import org.thingsboard.server.gen.transport.TransportProtos;
import org.thingsboard.server.gen.transport.TransportProtos.ToRuleEngineMsg;
import org.thingsboard.server.gen.transport.TransportProtos.ToRuleEngineNotificationMsg;
import org.thingsboard.server.queue.TbQueueConsumer;
import org.thingsboard.server.queue.common.TbProtoQueueMsg;
import org.thingsboard.server.queue.discovery.PartitionChangeEvent;
import org.thingsboard.server.queue.discovery.PartitionService;
import org.thingsboard.server.queue.discovery.TbServiceInfoProvider;
import org.thingsboard.server.queue.provider.TbRuleEngineQueueFactory;
import org.thingsboard.server.queue.util.TbRuleEngineComponent;
<<<<<<< HEAD
import org.thingsboard.server.common.transport.util.DataDecodingEncodingService;
import org.thingsboard.server.service.profile.TbDeviceProfileCache;
import org.thingsboard.server.service.queue.processing.*;
=======
import org.thingsboard.server.service.encoding.DataDecodingEncodingService;
import org.thingsboard.server.service.queue.processing.AbstractConsumerService;
import org.thingsboard.server.service.queue.processing.TbRuleEngineProcessingDecision;
import org.thingsboard.server.service.queue.processing.TbRuleEngineProcessingResult;
import org.thingsboard.server.service.queue.processing.TbRuleEngineProcessingStrategy;
import org.thingsboard.server.service.queue.processing.TbRuleEngineProcessingStrategyFactory;
import org.thingsboard.server.service.queue.processing.TbRuleEngineSubmitStrategy;
import org.thingsboard.server.service.queue.processing.TbRuleEngineSubmitStrategyFactory;
>>>>>>> a0abcb97
import org.thingsboard.server.service.rpc.FromDeviceRpcResponse;
import org.thingsboard.server.service.rpc.TbRuleEngineDeviceRpcService;
import org.thingsboard.server.service.stats.RuleEngineStatisticsService;

import javax.annotation.PostConstruct;
import javax.annotation.PreDestroy;
import java.util.ArrayList;
import java.util.Collections;
import java.util.HashSet;
import java.util.List;
import java.util.Map;
import java.util.Optional;
import java.util.Set;
import java.util.UUID;
import java.util.concurrent.ConcurrentHashMap;
import java.util.concurrent.ConcurrentMap;
import java.util.concurrent.ExecutorService;
import java.util.concurrent.Executors;
import java.util.concurrent.Future;
import java.util.concurrent.TimeUnit;

@Service
@TbRuleEngineComponent
@Slf4j
public class DefaultTbRuleEngineConsumerService extends AbstractConsumerService<ToRuleEngineNotificationMsg> implements TbRuleEngineConsumerService {

    public static final String SUCCESSFUL_STATUS = "successful";
    public static final String FAILED_STATUS = "failed";
    @Value("${queue.rule-engine.poll-interval}")
    private long pollDuration;
    @Value("${queue.rule-engine.pack-processing-timeout}")
    private long packProcessingTimeout;
    @Value("${queue.rule-engine.stats.enabled:true}")
    private boolean statsEnabled;

    private final StatsFactory statsFactory;
    private final TbRuleEngineSubmitStrategyFactory submitStrategyFactory;
    private final TbRuleEngineProcessingStrategyFactory processingStrategyFactory;
    private final TbRuleEngineQueueFactory tbRuleEngineQueueFactory;
    private final RuleEngineStatisticsService statisticsService;
    private final TbRuleEngineDeviceRpcService tbDeviceRpcService;
    private final ConcurrentMap<String, ConsumerManager> consumerManagers = new ConcurrentHashMap<>();
    private ExecutorService submitExecutor;
    private final QueueService queueService;
    private final PartitionService partitionService;
    private final TbServiceInfoProvider serviceInfoProvider;
    private final TenantId tenantId;

    public DefaultTbRuleEngineConsumerService(TbRuleEngineProcessingStrategyFactory processingStrategyFactory,
                                              TbRuleEngineSubmitStrategyFactory submitStrategyFactory,
                                              TbRuleEngineQueueFactory tbRuleEngineQueueFactory,
                                              RuleEngineStatisticsService statisticsService,
                                              ActorSystemContext actorContext,
                                              DataDecodingEncodingService encodingService,
                                              TbRuleEngineDeviceRpcService tbDeviceRpcService,
<<<<<<< HEAD
                                              StatsFactory statsFactory, TbDeviceProfileCache deviceProfileCache) {
        super(actorContext, encodingService, deviceProfileCache, tbRuleEngineQueueFactory.createToRuleEngineNotificationsMsgConsumer());
=======
                                              StatsFactory statsFactory,
                                              QueueService queueService,
                                              PartitionService partitionService,
                                              TbServiceInfoProvider serviceInfoProvider) {
        super(actorContext, encodingService, tbRuleEngineQueueFactory.createToRuleEngineNotificationsMsgConsumer());
>>>>>>> a0abcb97
        this.statisticsService = statisticsService;
        this.tbRuleEngineQueueFactory = tbRuleEngineQueueFactory;
        this.submitStrategyFactory = submitStrategyFactory;
        this.processingStrategyFactory = processingStrategyFactory;
        this.tbDeviceRpcService = tbDeviceRpcService;
        this.statsFactory = statsFactory;
        this.queueService = queueService;
        this.partitionService = partitionService;
        this.serviceInfoProvider = serviceInfoProvider;
        this.tenantId = actorContext.getServiceInfoProvider().getIsolatedTenant().orElse(TenantId.SYS_TENANT_ID);
    }

    @PostConstruct
    public void init() {
        super.init("tb-rule-engine-consumer", "tb-rule-engine-notifications-consumer");
        queueService.findQueues(tenantId).forEach(this::initQueue);
        submitExecutor = Executors.newSingleThreadExecutor();
    }

    private ConsumerManager initQueue(Queue queue) {
        ConsumerManager manager =
                new ConsumerManager(tbRuleEngineQueueFactory.createToRuleEngineMsgConsumer(queue), new TbRuleEngineConsumerStats(queue.getName(), statsFactory), queue);
        consumerManagers.put(queue.getName(), manager);
        return manager;
    }

    @PreDestroy
    public void stop() {
        super.destroy();
        if (submitExecutor != null) {
            submitExecutor.shutdownNow();
        }
    }

    @Override
    public void onApplicationEvent(PartitionChangeEvent partitionChangeEvent) {
        if (partitionChangeEvent.getServiceType().equals(getServiceType())) {
            ServiceQueue serviceQueue = partitionChangeEvent.getServiceQueueKey().getServiceQueue();
            log.info("[{}] Subscribing to partitions: {}", serviceQueue.getQueue(), partitionChangeEvent.getPartitions());
            ConsumerManager manager = consumerManagers.get(serviceQueue.getQueue());
            manager.subscribe(partitionChangeEvent.getPartitions());
        }
    }

    @Override
    protected void launchMainConsumers() {
        consumerManagers.values().forEach(ConsumerManager::start);
    }

    @Override
    protected void stopMainConsumers() {
        consumerManagers.values().forEach(ConsumerManager::unsubscribe);
//        consumerManagers.values().forEach(ConsumerManager::stop);
    }

<<<<<<< HEAD
    private void launchConsumer(TbQueueConsumer<TbProtoQueueMsg<ToRuleEngineMsg>> consumer, TbRuleEngineQueueConfiguration configuration, TbRuleEngineConsumerStats stats) {
        consumersExecutor.execute(() -> {
            while (!stopped) {
                try {
                    List<TbProtoQueueMsg<ToRuleEngineMsg>> msgs = consumer.poll(pollDuration);
                    if (msgs.isEmpty()) {
                        continue;
                    }
                    TbRuleEngineSubmitStrategy submitStrategy = submitStrategyFactory.newInstance(configuration.getName(), configuration.getSubmitStrategy());
                    TbRuleEngineProcessingStrategy ackStrategy = processingStrategyFactory.newInstance(configuration.getName(), configuration.getProcessingStrategy());

                    submitStrategy.init(msgs);

                    while (!stopped) {
                        TbMsgPackProcessingContext ctx = new TbMsgPackProcessingContext(configuration.getName(), submitStrategy);
                        submitStrategy.submitAttempt((id, msg) -> submitExecutor.submit(() -> {
                            log.trace("[{}] Creating callback for message: {}", id, msg.getValue());
                            ToRuleEngineMsg toRuleEngineMsg = msg.getValue();
                            TenantId tenantId = new TenantId(new UUID(toRuleEngineMsg.getTenantIdMSB(), toRuleEngineMsg.getTenantIdLSB()));
                            TbMsgCallback callback = statsEnabled ?
                                    new TbMsgPackCallback(id, tenantId, ctx, stats.getTimer(tenantId, SUCCESSFUL_STATUS), stats.getTimer(tenantId, FAILED_STATUS)) :
                                    new TbMsgPackCallback(id, tenantId, ctx);
                            try {
                                if (toRuleEngineMsg.getTbMsg() != null && !toRuleEngineMsg.getTbMsg().isEmpty()) {
                                    forwardToRuleEngineActor(configuration.getName(), tenantId, toRuleEngineMsg, callback);
                                } else {
                                    callback.onSuccess();
                                }
                            } catch (Exception e) {
                                callback.onFailure(new RuleEngineException(e.getMessage()));
                            }
                        }));

                        boolean timeout = false;
                        if (!ctx.await(configuration.getPackProcessingTimeout(), TimeUnit.MILLISECONDS)) {
                            timeout = true;
                        }

                        TbRuleEngineProcessingResult result = new TbRuleEngineProcessingResult(configuration.getName(), timeout, ctx);
                        if (timeout) {
                            printFirstOrAll(configuration, ctx, ctx.getPendingMap(), "Timeout");
                        }
                        if (!ctx.getFailedMap().isEmpty()) {
                            printFirstOrAll(configuration, ctx, ctx.getFailedMap(), "Failed");
                        }
                        ctx.printProfilerStats();

                        TbRuleEngineProcessingDecision decision = ackStrategy.analyze(result);
                        if (statsEnabled) {
                            stats.log(result, decision.isCommit());
                        }
                        if (decision.isCommit()) {
                            submitStrategy.stop();
                            break;
                        } else {
                            submitStrategy.update(decision.getReprocessMap());
                        }
                    }
                    consumer.commit();
                } catch (Exception e) {
                    if (!stopped) {
                        log.warn("Failed to process messages from queue.", e);
                        try {
                            Thread.sleep(pollDuration);
                        } catch (InterruptedException e2) {
                            log.trace("Failed to wait until the server has capacity to handle new requests", e2);
                        }
                    }
                }
            }
            log.info("TB Rule Engine Consumer stopped.");
        });
    }

    private void printFirstOrAll(TbRuleEngineQueueConfiguration configuration, TbMsgPackProcessingContext ctx, Map<UUID, TbProtoQueueMsg<ToRuleEngineMsg>> map, String prefix) {
=======
    private void printFirstOrAll(Queue queue, TbMsgPackProcessingContext ctx, Map<UUID, TbProtoQueueMsg<ToRuleEngineMsg>> map, String prefix) {
>>>>>>> a0abcb97
        boolean printAll = log.isTraceEnabled();
        log.info("{} to process [{}] messages", prefix, map.size());
        for (Map.Entry<UUID, TbProtoQueueMsg<ToRuleEngineMsg>> pending : map.entrySet()) {
            ToRuleEngineMsg tmp = pending.getValue().getValue();
            TbMsg tmpMsg = TbMsg.fromBytes(queue.getName(), tmp.getTbMsg().toByteArray(), TbMsgCallback.EMPTY);
            RuleNodeInfo ruleNodeInfo = ctx.getLastVisitedRuleNode(pending.getKey());
            if (printAll) {
                log.trace("[{}] {} to process message: {}, Last Rule Node: {}", new TenantId(new UUID(tmp.getTenantIdMSB(), tmp.getTenantIdLSB())), prefix, tmpMsg, ruleNodeInfo);
            } else {
                log.info("[{}] {} to process message: {}, Last Rule Node: {}", new TenantId(new UUID(tmp.getTenantIdMSB(), tmp.getTenantIdLSB())), prefix, tmpMsg, ruleNodeInfo);
                break;
            }
        }
    }

    @Override
    protected ServiceType getServiceType() {
        return ServiceType.TB_RULE_ENGINE;
    }

    @Override
    protected long getNotificationPollDuration() {
        return pollDuration;
    }

    @Override
    protected long getNotificationPackProcessingTimeout() {
        return packProcessingTimeout;
    }

    @Override
    protected void handleNotification(UUID id, TbProtoQueueMsg<ToRuleEngineNotificationMsg> msg, TbCallback callback) throws Exception {
        ToRuleEngineNotificationMsg nfMsg = msg.getValue();
        if (nfMsg.getComponentLifecycleMsg() != null && !nfMsg.getComponentLifecycleMsg().isEmpty()) {
            handleComponentLifecycleMsg(id, nfMsg.getComponentLifecycleMsg());
            callback.onSuccess();
        } else if (nfMsg.hasFromDeviceRpcResponse()) {
            TransportProtos.FromDeviceRPCResponseProto proto = nfMsg.getFromDeviceRpcResponse();
            RpcError error = proto.getError() > 0 ? RpcError.values()[proto.getError()] : null;
            FromDeviceRpcResponse response = new FromDeviceRpcResponse(new UUID(proto.getRequestIdMSB(), proto.getRequestIdLSB())
                    , proto.getResponse(), error);
            tbDeviceRpcService.processRpcResponseFromDevice(response);
            callback.onSuccess();
        } else if (nfMsg.hasQueueUpdateMsg()) {
            updateQueue(nfMsg.getQueueUpdateMsg());
            callback.onSuccess();
        } else if (nfMsg.hasQueueDeleteMsg()) {
            deleteQueue(nfMsg.getQueueDeleteMsg());
            callback.onSuccess();
        } else {
            log.trace("Received notification with missing handler");
            callback.onSuccess();
        }
    }

    private void updateQueue(TransportProtos.QueueUpdateMsg queueUpdateMsg) {
        String queueName = queueUpdateMsg.getQueueName();
        ConsumerManager manager = consumerManagers.get(queueName);
        Queue queue = queueService.findQueueByTenantIdAndName(tenantId, queueName);
        if (manager == null) {
            manager = initQueue(queue);
            manager.start();
            partitionService.addNewQueue(queueUpdateMsg);
            partitionService.recalculatePartitions(serviceInfoProvider.getServiceInfo(), new ArrayList<>(partitionService.getOtherServices(ServiceType.TB_RULE_ENGINE)));
        } else {
            manager.stop();
            manager.setQueue(queue);
            manager.start();
        }
    }

    private void deleteQueue(TransportProtos.QueueDeleteMsg queueDeleteMsg) {
        partitionService.removeQueue(queueDeleteMsg);
        String queueName = queueDeleteMsg.getQueueName();
        ConsumerManager manager = consumerManagers.remove(queueName);
        manager.unsubscribe();
        manager.stop();
    }

    private void forwardToRuleEngineActor(String queueName, TenantId tenantId, ToRuleEngineMsg toRuleEngineMsg, TbMsgCallback callback) {
        TbMsg tbMsg = TbMsg.fromBytes(queueName, toRuleEngineMsg.getTbMsg().toByteArray(), callback);
        QueueToRuleEngineMsg msg;
        ProtocolStringList relationTypesList = toRuleEngineMsg.getRelationTypesList();
        Set<String> relationTypes = null;
        if (relationTypesList != null) {
            if (relationTypesList.size() == 1) {
                relationTypes = Collections.singleton(relationTypesList.get(0));
            } else {
                relationTypes = new HashSet<>(relationTypesList);
            }
        }
        msg = new QueueToRuleEngineMsg(tenantId, tbMsg, relationTypes, toRuleEngineMsg.getFailureMessage());
        actorContext.tell(msg);
    }

    @Scheduled(fixedDelayString = "${queue.rule-engine.stats.print-interval-ms}")
    public void printStats() {
        if (statsEnabled) {
            long ts = System.currentTimeMillis();
            consumerManagers.forEach((queue, manager) -> {
                manager.printStats();
                statisticsService.reportQueueStats(ts, manager.getStats());
                manager.resetStats();
            });
        }
    }

    private class ConsumerManager {
        private final TbQueueConsumer<TbProtoQueueMsg<ToRuleEngineMsg>> consumer;
        @Getter
        private final TbRuleEngineConsumerStats stats;
        @Getter
        private Queue queue;
        private Future<?> future;

        public ConsumerManager(TbQueueConsumer<TbProtoQueueMsg<ToRuleEngineMsg>> consumer, TbRuleEngineConsumerStats stats, Queue queue) {
            this.consumer = consumer;
            this.stats = stats;
            this.queue = queue;
        }

        public void start() {
            future = consumersExecutor.submit(() -> {
                log.info("TB Rule Engine Consumer started, [{}] queue.", queue.getName());
                while (!stopped && future != null && !future.isCancelled()) {
                    try {
                        List<TbProtoQueueMsg<ToRuleEngineMsg>> msgs = consumer.poll(pollDuration);
                        if (msgs.isEmpty()) {
                            continue;
                        }
                        TbRuleEngineSubmitStrategy submitStrategy = submitStrategyFactory.newInstance(queue.getName(), queue.getSubmitStrategy());
                        TbRuleEngineProcessingStrategy ackStrategy = processingStrategyFactory.newInstance(queue.getName(), queue.getProcessingStrategy());

                        submitStrategy.init(msgs);

                        while (!stopped && future != null && !future.isCancelled()) {
                            TbMsgPackProcessingContext ctx = new TbMsgPackProcessingContext(submitStrategy);
                            submitStrategy.submitAttempt((id, msg) -> submitExecutor.submit(() -> {
                                log.trace("[{}] Creating callback for message: {}", id, msg.getValue());
                                ToRuleEngineMsg toRuleEngineMsg = msg.getValue();
                                TenantId tenantId = new TenantId(new UUID(toRuleEngineMsg.getTenantIdMSB(), toRuleEngineMsg.getTenantIdLSB()));
                                TbMsgCallback callback = statsEnabled ?
                                        new TbMsgPackCallback(id, tenantId, ctx, stats.getTimer(tenantId, SUCCESSFUL_STATUS), stats.getTimer(tenantId, FAILED_STATUS)) :
                                        new TbMsgPackCallback(id, tenantId, ctx);
                                try {
                                    if (toRuleEngineMsg.getTbMsg() != null && !toRuleEngineMsg.getTbMsg().isEmpty()) {
                                        forwardToRuleEngineActor(queue.getName(), tenantId, toRuleEngineMsg, callback);
                                    } else {
                                        callback.onSuccess();
                                    }
                                } catch (Exception e) {
                                    callback.onFailure(new RuleEngineException(e.getMessage()));
                                }
                            }));

                            boolean timeout = false;
                            if (!ctx.await(queue.getPackProcessingTimeout(), TimeUnit.MILLISECONDS)) {
                                timeout = true;
                            }

                            TbRuleEngineProcessingResult result = new TbRuleEngineProcessingResult(queue.getName(), timeout, ctx);
                            if (timeout) {
                                printFirstOrAll(queue, ctx, ctx.getPendingMap(), "Timeout");
                            }
                            if (!ctx.getFailedMap().isEmpty()) {
                                printFirstOrAll(queue, ctx, ctx.getFailedMap(), "Failed");
                            }
                            TbRuleEngineProcessingDecision decision = ackStrategy.analyze(result);
                            if (statsEnabled) {
                                stats.log(result, decision.isCommit());
                            }
                            if (decision.isCommit()) {
                                submitStrategy.stop();
                                break;
                            } else {
                                submitStrategy.update(decision.getReprocessMap());
                            }
                        }
                        consumer.commit();
                    } catch (Exception e) {
                        if (!stopped && future != null && !future.isCancelled()) {
                            log.warn("Failed to process messages from queue.", e);
                            try {
                                Thread.sleep(pollDuration);
                            } catch (InterruptedException e2) {
                                log.trace("Failed to wait until the server has capacity to handle new requests", e2);
                            }
                        }
                    }
                }
                log.info("TB Rule Engine Consumer stopped, [{}] queue.", queue.getName());
            });
        }

        public void stop() {
            if (future != null) {
                future.cancel(true);
            }
        }

        public void subscribe(Set<TopicPartitionInfo> partitions) {
            consumer.subscribe(partitions);
        }

        public void unsubscribe() {
            consumer.unsubscribe();
        }

        public void resetStats() {
            stats.reset();
        }

        public void printStats() {
            stats.printStats();
        }

        public void setQueue(Queue queue) {
            this.queue = queue;
        }
    }

}<|MERGE_RESOLUTION|>--- conflicted
+++ resolved
@@ -15,7 +15,6 @@
  */
 package org.thingsboard.server.service.queue;
 
-import com.google.protobuf.ByteString;
 import com.google.protobuf.ProtocolStringList;
 import lombok.Getter;
 import lombok.extern.slf4j.Slf4j;
@@ -26,7 +25,6 @@
 import org.thingsboard.server.actors.ActorSystemContext;
 import org.thingsboard.server.common.data.id.TenantId;
 import org.thingsboard.server.common.data.queue.Queue;
-import org.thingsboard.server.common.msg.TbActorMsg;
 import org.thingsboard.server.common.msg.TbMsg;
 import org.thingsboard.server.common.msg.queue.QueueToRuleEngineMsg;
 import org.thingsboard.server.common.msg.queue.RuleEngineException;
@@ -37,6 +35,7 @@
 import org.thingsboard.server.common.msg.queue.TbMsgCallback;
 import org.thingsboard.server.common.msg.queue.TopicPartitionInfo;
 import org.thingsboard.server.common.stats.StatsFactory;
+import org.thingsboard.server.common.transport.util.DataDecodingEncodingService;
 import org.thingsboard.server.dao.queue.QueueService;
 import org.thingsboard.server.gen.transport.TransportProtos;
 import org.thingsboard.server.gen.transport.TransportProtos.ToRuleEngineMsg;
@@ -48,12 +47,7 @@
 import org.thingsboard.server.queue.discovery.TbServiceInfoProvider;
 import org.thingsboard.server.queue.provider.TbRuleEngineQueueFactory;
 import org.thingsboard.server.queue.util.TbRuleEngineComponent;
-<<<<<<< HEAD
-import org.thingsboard.server.common.transport.util.DataDecodingEncodingService;
 import org.thingsboard.server.service.profile.TbDeviceProfileCache;
-import org.thingsboard.server.service.queue.processing.*;
-=======
-import org.thingsboard.server.service.encoding.DataDecodingEncodingService;
 import org.thingsboard.server.service.queue.processing.AbstractConsumerService;
 import org.thingsboard.server.service.queue.processing.TbRuleEngineProcessingDecision;
 import org.thingsboard.server.service.queue.processing.TbRuleEngineProcessingResult;
@@ -61,7 +55,6 @@
 import org.thingsboard.server.service.queue.processing.TbRuleEngineProcessingStrategyFactory;
 import org.thingsboard.server.service.queue.processing.TbRuleEngineSubmitStrategy;
 import org.thingsboard.server.service.queue.processing.TbRuleEngineSubmitStrategyFactory;
->>>>>>> a0abcb97
 import org.thingsboard.server.service.rpc.FromDeviceRpcResponse;
 import org.thingsboard.server.service.rpc.TbRuleEngineDeviceRpcService;
 import org.thingsboard.server.service.stats.RuleEngineStatisticsService;
@@ -73,7 +66,6 @@
 import java.util.HashSet;
 import java.util.List;
 import java.util.Map;
-import java.util.Optional;
 import java.util.Set;
 import java.util.UUID;
 import java.util.concurrent.ConcurrentHashMap;
@@ -117,16 +109,12 @@
                                               ActorSystemContext actorContext,
                                               DataDecodingEncodingService encodingService,
                                               TbRuleEngineDeviceRpcService tbDeviceRpcService,
-<<<<<<< HEAD
-                                              StatsFactory statsFactory, TbDeviceProfileCache deviceProfileCache) {
-        super(actorContext, encodingService, deviceProfileCache, tbRuleEngineQueueFactory.createToRuleEngineNotificationsMsgConsumer());
-=======
                                               StatsFactory statsFactory,
                                               QueueService queueService,
                                               PartitionService partitionService,
-                                              TbServiceInfoProvider serviceInfoProvider) {
-        super(actorContext, encodingService, tbRuleEngineQueueFactory.createToRuleEngineNotificationsMsgConsumer());
->>>>>>> a0abcb97
+                                              TbServiceInfoProvider serviceInfoProvider,
+                                              TbDeviceProfileCache deviceProfileCache) {
+        super(actorContext, encodingService, deviceProfileCache, tbRuleEngineQueueFactory.createToRuleEngineNotificationsMsgConsumer());
         this.statisticsService = statisticsService;
         this.tbRuleEngineQueueFactory = tbRuleEngineQueueFactory;
         this.submitStrategyFactory = submitStrategyFactory;
@@ -182,85 +170,7 @@
 //        consumerManagers.values().forEach(ConsumerManager::stop);
     }
 
-<<<<<<< HEAD
-    private void launchConsumer(TbQueueConsumer<TbProtoQueueMsg<ToRuleEngineMsg>> consumer, TbRuleEngineQueueConfiguration configuration, TbRuleEngineConsumerStats stats) {
-        consumersExecutor.execute(() -> {
-            while (!stopped) {
-                try {
-                    List<TbProtoQueueMsg<ToRuleEngineMsg>> msgs = consumer.poll(pollDuration);
-                    if (msgs.isEmpty()) {
-                        continue;
-                    }
-                    TbRuleEngineSubmitStrategy submitStrategy = submitStrategyFactory.newInstance(configuration.getName(), configuration.getSubmitStrategy());
-                    TbRuleEngineProcessingStrategy ackStrategy = processingStrategyFactory.newInstance(configuration.getName(), configuration.getProcessingStrategy());
-
-                    submitStrategy.init(msgs);
-
-                    while (!stopped) {
-                        TbMsgPackProcessingContext ctx = new TbMsgPackProcessingContext(configuration.getName(), submitStrategy);
-                        submitStrategy.submitAttempt((id, msg) -> submitExecutor.submit(() -> {
-                            log.trace("[{}] Creating callback for message: {}", id, msg.getValue());
-                            ToRuleEngineMsg toRuleEngineMsg = msg.getValue();
-                            TenantId tenantId = new TenantId(new UUID(toRuleEngineMsg.getTenantIdMSB(), toRuleEngineMsg.getTenantIdLSB()));
-                            TbMsgCallback callback = statsEnabled ?
-                                    new TbMsgPackCallback(id, tenantId, ctx, stats.getTimer(tenantId, SUCCESSFUL_STATUS), stats.getTimer(tenantId, FAILED_STATUS)) :
-                                    new TbMsgPackCallback(id, tenantId, ctx);
-                            try {
-                                if (toRuleEngineMsg.getTbMsg() != null && !toRuleEngineMsg.getTbMsg().isEmpty()) {
-                                    forwardToRuleEngineActor(configuration.getName(), tenantId, toRuleEngineMsg, callback);
-                                } else {
-                                    callback.onSuccess();
-                                }
-                            } catch (Exception e) {
-                                callback.onFailure(new RuleEngineException(e.getMessage()));
-                            }
-                        }));
-
-                        boolean timeout = false;
-                        if (!ctx.await(configuration.getPackProcessingTimeout(), TimeUnit.MILLISECONDS)) {
-                            timeout = true;
-                        }
-
-                        TbRuleEngineProcessingResult result = new TbRuleEngineProcessingResult(configuration.getName(), timeout, ctx);
-                        if (timeout) {
-                            printFirstOrAll(configuration, ctx, ctx.getPendingMap(), "Timeout");
-                        }
-                        if (!ctx.getFailedMap().isEmpty()) {
-                            printFirstOrAll(configuration, ctx, ctx.getFailedMap(), "Failed");
-                        }
-                        ctx.printProfilerStats();
-
-                        TbRuleEngineProcessingDecision decision = ackStrategy.analyze(result);
-                        if (statsEnabled) {
-                            stats.log(result, decision.isCommit());
-                        }
-                        if (decision.isCommit()) {
-                            submitStrategy.stop();
-                            break;
-                        } else {
-                            submitStrategy.update(decision.getReprocessMap());
-                        }
-                    }
-                    consumer.commit();
-                } catch (Exception e) {
-                    if (!stopped) {
-                        log.warn("Failed to process messages from queue.", e);
-                        try {
-                            Thread.sleep(pollDuration);
-                        } catch (InterruptedException e2) {
-                            log.trace("Failed to wait until the server has capacity to handle new requests", e2);
-                        }
-                    }
-                }
-            }
-            log.info("TB Rule Engine Consumer stopped.");
-        });
-    }
-
-    private void printFirstOrAll(TbRuleEngineQueueConfiguration configuration, TbMsgPackProcessingContext ctx, Map<UUID, TbProtoQueueMsg<ToRuleEngineMsg>> map, String prefix) {
-=======
     private void printFirstOrAll(Queue queue, TbMsgPackProcessingContext ctx, Map<UUID, TbProtoQueueMsg<ToRuleEngineMsg>> map, String prefix) {
->>>>>>> a0abcb97
         boolean printAll = log.isTraceEnabled();
         log.info("{} to process [{}] messages", prefix, map.size());
         for (Map.Entry<UUID, TbProtoQueueMsg<ToRuleEngineMsg>> pending : map.entrySet()) {
@@ -397,7 +307,7 @@
                         submitStrategy.init(msgs);
 
                         while (!stopped && future != null && !future.isCancelled()) {
-                            TbMsgPackProcessingContext ctx = new TbMsgPackProcessingContext(submitStrategy);
+                            TbMsgPackProcessingContext ctx = new TbMsgPackProcessingContext(queue.getName(), submitStrategy);
                             submitStrategy.submitAttempt((id, msg) -> submitExecutor.submit(() -> {
                                 log.trace("[{}] Creating callback for message: {}", id, msg.getValue());
                                 ToRuleEngineMsg toRuleEngineMsg = msg.getValue();
@@ -428,6 +338,8 @@
                             if (!ctx.getFailedMap().isEmpty()) {
                                 printFirstOrAll(queue, ctx, ctx.getFailedMap(), "Failed");
                             }
+                            ctx.printProfilerStats();
+
                             TbRuleEngineProcessingDecision decision = ackStrategy.analyze(result);
                             if (statsEnabled) {
                                 stats.log(result, decision.isCommit());
