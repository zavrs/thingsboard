/**
 * Copyright © 2016-2020 The Thingsboard Authors
 *
 * Licensed under the Apache License, Version 2.0 (the "License");
 * you may not use this file except in compliance with the License.
 * You may obtain a copy of the License at
 *
 *     http://www.apache.org/licenses/LICENSE-2.0
 *
 * Unless required by applicable law or agreed to in writing, software
 * distributed under the License is distributed on an "AS IS" BASIS,
 * WITHOUT WARRANTIES OR CONDITIONS OF ANY KIND, either express or implied.
 * See the License for the specific language governing permissions and
 * limitations under the License.
 */
package org.thingsboard.server.service.state;

import com.fasterxml.jackson.databind.ObjectMapper;
import com.google.common.base.Function;
import com.google.common.util.concurrent.FutureCallback;
import com.google.common.util.concurrent.Futures;
import com.google.common.util.concurrent.ListenableFuture;
import com.google.common.util.concurrent.ListeningScheduledExecutorService;
import com.google.common.util.concurrent.MoreExecutors;
import lombok.Getter;
import lombok.extern.slf4j.Slf4j;
import org.springframework.beans.factory.annotation.Autowired;
import org.springframework.beans.factory.annotation.Value;
import org.springframework.stereotype.Service;
import org.springframework.util.StringUtils;
import org.thingsboard.common.util.ThingsBoardThreadFactory;
import org.thingsboard.server.queue.common.TbProtoQueueMsg;
import org.thingsboard.server.common.data.DataConstants;
import org.thingsboard.server.common.data.Device;
import org.thingsboard.server.common.data.Tenant;
import org.thingsboard.server.common.data.id.DeviceId;
import org.thingsboard.server.common.data.id.TenantId;
import org.thingsboard.server.common.data.kv.AttributeKvEntry;
import org.thingsboard.server.common.data.kv.BasicTsKvEntry;
import org.thingsboard.server.common.data.kv.BooleanDataEntry;
import org.thingsboard.server.common.data.kv.KvEntry;
import org.thingsboard.server.common.data.kv.LongDataEntry;
import org.thingsboard.server.common.data.kv.TsKvEntry;
import org.thingsboard.server.common.data.page.TextPageData;
import org.thingsboard.server.common.data.page.TextPageLink;
import org.thingsboard.server.common.msg.TbMsg;
import org.thingsboard.server.common.msg.TbMsgDataType;
import org.thingsboard.server.common.msg.TbMsgMetaData;
import org.thingsboard.server.dao.attributes.AttributesService;
import org.thingsboard.server.dao.device.DeviceService;
import org.thingsboard.server.dao.tenant.TenantService;
import org.thingsboard.server.dao.timeseries.TimeseriesService;
import org.thingsboard.server.queue.discovery.PartitionChangeEvent;
import org.thingsboard.server.queue.discovery.PartitionService;
import org.thingsboard.server.common.msg.queue.ServiceType;
import org.thingsboard.server.common.msg.queue.TopicPartitionInfo;
import org.thingsboard.server.gen.transport.TransportProtos;
import org.thingsboard.server.common.msg.queue.TbCallback;
import org.thingsboard.server.queue.provider.TbQueueProducerProvider;
import org.thingsboard.server.queue.util.TbCoreComponent;
import org.thingsboard.server.service.telemetry.TelemetrySubscriptionService;

import javax.annotation.Nullable;
import javax.annotation.PostConstruct;
import javax.annotation.PreDestroy;
import java.util.ArrayList;
import java.util.Arrays;
import java.util.Collections;
import java.util.HashSet;
import java.util.List;
<<<<<<< HEAD
=======
import java.util.Optional;
>>>>>>> 11479935
import java.util.Random;
import java.util.Set;
import java.util.UUID;
import java.util.concurrent.ConcurrentHashMap;
import java.util.concurrent.ConcurrentMap;
import java.util.concurrent.ExecutionException;
import java.util.concurrent.Executors;
import java.util.concurrent.TimeUnit;

import static org.thingsboard.server.common.data.DataConstants.ACTIVITY_EVENT;
import static org.thingsboard.server.common.data.DataConstants.CONNECT_EVENT;
import static org.thingsboard.server.common.data.DataConstants.DISCONNECT_EVENT;
import static org.thingsboard.server.common.data.DataConstants.INACTIVITY_EVENT;
import static org.thingsboard.server.common.data.DataConstants.SERVER_SCOPE;

/**
 * Created by ashvayka on 01.05.18.
 */
@Service
@TbCoreComponent
@Slf4j
public class DefaultDeviceStateService implements DeviceStateService {

    private static final ObjectMapper json = new ObjectMapper();
    public static final String ACTIVITY_STATE = "active";
    public static final String LAST_CONNECT_TIME = "lastConnectTime";
    public static final String LAST_DISCONNECT_TIME = "lastDisconnectTime";
    public static final String LAST_ACTIVITY_TIME = "lastActivityTime";
    public static final String INACTIVITY_ALARM_TIME = "inactivityAlarmTime";
    public static final String INACTIVITY_TIMEOUT = "inactivityTimeout";

    public static final List<String> PERSISTENT_ATTRIBUTES = Arrays.asList(ACTIVITY_STATE, LAST_CONNECT_TIME,
            LAST_DISCONNECT_TIME, LAST_ACTIVITY_TIME, INACTIVITY_ALARM_TIME, INACTIVITY_TIMEOUT);

    private final TenantService tenantService;
    private final DeviceService deviceService;
    private final AttributesService attributesService;
    private final TimeseriesService tsService;
    private final TbQueueProducerProvider producerProvider;
    private final PartitionService partitionService;

    private TelemetrySubscriptionService tsSubService;

    @Value("${state.defaultInactivityTimeoutInSec}")
    @Getter
    private long defaultInactivityTimeoutInSec;

    @Value("${state.defaultStateCheckIntervalInSec}")
    @Getter
    private int defaultStateCheckIntervalInSec;

    @Value("${state.persistToTelemetry:false}")
    @Getter
    private boolean persistToTelemetry;

    @Value("${state.initFetchPackSize:1000}")
    @Getter
    private int initFetchPackSize;

    private volatile boolean clusterUpdatePending = false;

    private ListeningScheduledExecutorService queueExecutor;
    private ConcurrentMap<TopicPartitionInfo, Set<DeviceId>> partitionedDevices = new ConcurrentHashMap<>();
    private ConcurrentMap<DeviceId, DeviceStateData> deviceStates = new ConcurrentHashMap<>();
    private ConcurrentMap<DeviceId, Long> deviceLastReportedActivity = new ConcurrentHashMap<>();
    private ConcurrentMap<DeviceId, Long> deviceLastSavedActivity = new ConcurrentHashMap<>();

    public DefaultDeviceStateService(TenantService tenantService, DeviceService deviceService,
                                     AttributesService attributesService, TimeseriesService tsService,
                                     TbQueueProducerProvider producerProvider, PartitionService partitionService) {
        this.tenantService = tenantService;
        this.deviceService = deviceService;
        this.attributesService = attributesService;
        this.tsService = tsService;
        this.producerProvider = producerProvider;
        this.partitionService = partitionService;
    }

    @Autowired
    public void setTsSubService(TelemetrySubscriptionService tsSubService) {
        this.tsSubService = tsSubService;
    }

    @PostConstruct
    public void init() {
        // Should be always single threaded due to absence of locks.
        queueExecutor = MoreExecutors.listeningDecorator(Executors.newSingleThreadScheduledExecutor(ThingsBoardThreadFactory.forName("device-state")));
        queueExecutor.scheduleAtFixedRate(this::updateState, new Random().nextInt(defaultStateCheckIntervalInSec), defaultStateCheckIntervalInSec, TimeUnit.SECONDS);
    }

    @PreDestroy
    public void stop() {
        if (queueExecutor != null) {
            queueExecutor.shutdownNow();
        }
    }

    @Override
    public void onDeviceAdded(Device device) {
        sendDeviceEvent(device.getTenantId(), device.getId(), true, false, false);
    }

    @Override
    public void onDeviceUpdated(Device device) {
        sendDeviceEvent(device.getTenantId(), device.getId(), false, true, false);
    }

    @Override
    public void onDeviceDeleted(Device device) {
        sendDeviceEvent(device.getTenantId(), device.getId(), false, false, true);
    }

    @Override
    public void onDeviceConnect(DeviceId deviceId) {
        DeviceStateData stateData = getOrFetchDeviceStateData(deviceId);
        if (stateData != null) {
            long ts = System.currentTimeMillis();
            stateData.getState().setLastConnectTime(ts);
            pushRuleEngineMessage(stateData, CONNECT_EVENT);
            save(deviceId, LAST_CONNECT_TIME, ts);
        }
    }

    @Override
    public void onDeviceActivity(DeviceId deviceId, long lastReportedActivity) {
        deviceLastReportedActivity.put(deviceId, lastReportedActivity);
        long lastSavedActivity = deviceLastSavedActivity.getOrDefault(deviceId, 0L);
        if (lastReportedActivity > 0 && lastReportedActivity > lastSavedActivity) {
            DeviceStateData stateData = getOrFetchDeviceStateData(deviceId);
            if (stateData != null) {
                DeviceState state = stateData.getState();
                stateData.getState().setLastActivityTime(lastReportedActivity);
                stateData.getMetaData().putValue("scope", SERVER_SCOPE);
                pushRuleEngineMessage(stateData, ACTIVITY_EVENT);
                save(deviceId, LAST_ACTIVITY_TIME, lastReportedActivity);
                deviceLastSavedActivity.put(deviceId, lastReportedActivity);
                if (!state.isActive()) {
                    state.setActive(true);
                    save(deviceId, ACTIVITY_STATE, state.isActive());
                }
            }
        }
    }

    @Override
    public void onDeviceDisconnect(DeviceId deviceId) {
        DeviceStateData stateData = getOrFetchDeviceStateData(deviceId);
        if (stateData != null) {
            long ts = System.currentTimeMillis();
            stateData.getState().setLastDisconnectTime(ts);
            pushRuleEngineMessage(stateData, DISCONNECT_EVENT);
            save(deviceId, LAST_DISCONNECT_TIME, ts);
        }
    }

    @Override
    public void onDeviceInactivityTimeoutUpdate(DeviceId deviceId, long inactivityTimeout) {
        if (inactivityTimeout == 0L) {
            return;
        }
        DeviceStateData stateData = deviceStates.get(deviceId);
        if (stateData != null) {
            long ts = System.currentTimeMillis();
            DeviceState state = stateData.getState();
            state.setInactivityTimeout(inactivityTimeout);
            boolean oldActive = state.isActive();
            state.setActive(ts < state.getLastActivityTime() + state.getInactivityTimeout());
            if (!oldActive && state.isActive() || oldActive && !state.isActive()) {
                save(deviceId, ACTIVITY_STATE, state.isActive());
            }
        }
    }

    @Override
    public void onQueueMsg(TransportProtos.DeviceStateServiceMsgProto proto, TbCallback callback) {
        try {
            TenantId tenantId = new TenantId(new UUID(proto.getTenantIdMSB(), proto.getTenantIdLSB()));
            DeviceId deviceId = new DeviceId(new UUID(proto.getDeviceIdMSB(), proto.getDeviceIdLSB()));
            if (proto.getDeleted()) {
                onDeviceDeleted(tenantId, deviceId);
                callback.onSuccess();
            } else {
                Device device = deviceService.findDeviceById(TenantId.SYS_TENANT_ID, deviceId);
                if (device != null) {
                    if (proto.getAdded()) {
                        Futures.addCallback(fetchDeviceState(device), new FutureCallback<DeviceStateData>() {
                            @Override
                            public void onSuccess(@Nullable DeviceStateData state) {
                                TopicPartitionInfo tpi = partitionService.resolve(ServiceType.TB_CORE, tenantId, device.getId());
                                if (partitionedDevices.containsKey(tpi)) {
                                    addDeviceUsingState(tpi, state);
                                    callback.onSuccess();
                                } else {
                                    log.warn("[{}][{}] Device belongs to external partition. Probably rebalancing is in progress. Topic: {}"
                                            , tenantId, deviceId, tpi.getFullTopicName());
                                    callback.onFailure(new RuntimeException("Device belongs to external partition " + tpi.getFullTopicName() + "!"));
                                }
                            }

                            @Override
                            public void onFailure(Throwable t) {
                                log.warn("Failed to register device to the state service", t);
                                callback.onFailure(t);
                            }
                        });
                    } else if (proto.getUpdated()) {
                        DeviceStateData stateData = getOrFetchDeviceStateData(device.getId());
                        if (stateData != null) {
                            TbMsgMetaData md = new TbMsgMetaData();
                            md.putValue("deviceName", device.getName());
                            md.putValue("deviceType", device.getType());
                            stateData.setMetaData(md);
                        }
                    }
                } else {
                    //Device was probably deleted while message was in queue;
                    callback.onSuccess();
                }
            }
        } catch (Exception e) {
            log.trace("Failed to process queue msg: [{}]", proto, e);
            callback.onFailure(e);
        }
    }

    @Override
    public void onApplicationEvent(PartitionChangeEvent partitionChangeEvent) {
        if (ServiceType.TB_CORE.equals(partitionChangeEvent.getServiceType())) {
            synchronized (this) {
                if (!clusterUpdatePending) {
                    clusterUpdatePending = true;
                    queueExecutor.submit(() -> {
                        clusterUpdatePending = false;
                        initStateFromDB(partitionChangeEvent.getPartitions());
                    });
                }
            }
        }
    }

    private void initStateFromDB(Set<TopicPartitionInfo> partitions) {
        try {
            Set<TopicPartitionInfo> addedPartitions = new HashSet<>(partitions);
            addedPartitions.removeAll(partitionedDevices.keySet());

            Set<TopicPartitionInfo> removedPartitions = new HashSet<>(partitionedDevices.keySet());
            removedPartitions.removeAll(partitions);

            // We no longer manage current partition of devices;
            removedPartitions.forEach(partition -> {
                Set<DeviceId> devices = partitionedDevices.remove(partition);
                devices.forEach(deviceId -> {
                    deviceStates.remove(deviceId);
                    deviceLastReportedActivity.remove(deviceId);
                    deviceLastSavedActivity.remove(deviceId);
                });
            });

            //TODO 3.0: replace this dummy search with new functionality to search by partitions using SQL capabilities.
            // Adding only devices that are in new partitions
            List<Tenant> tenants = tenantService.findTenants(new TextPageLink(Integer.MAX_VALUE)).getData();
            for (Tenant tenant : tenants) {
                TextPageLink pageLink = new TextPageLink(initFetchPackSize);
                while (pageLink != null) {
                    List<ListenableFuture<Void>> fetchFutures = new ArrayList<>();
                    TextPageData<Device> page = deviceService.findDevicesByTenantId(tenant.getId(), pageLink);
                    pageLink = page.getNextPageLink();
                    for (Device device : page.getData()) {
                        TopicPartitionInfo tpi = partitionService.resolve(ServiceType.TB_CORE, tenant.getId(), device.getId());
                        if (addedPartitions.contains(tpi)) {
                            ListenableFuture<Void> future = Futures.transform(fetchDeviceState(device), new Function<DeviceStateData, Void>() {
                                @Nullable
                                @Override
                                public Void apply(@Nullable DeviceStateData state) {
                                    if (state != null) {
                                        addDeviceUsingState(tpi, state);
                                    }
                                    return null;
                                }
                            });
                            fetchFutures.add(future);
                        }
                    }
                    try {
                        Futures.successfulAsList(fetchFutures).get();
                    } catch (InterruptedException | ExecutionException e) {
                        log.warn("Failed to init device state service from DB", e);
                    }
                }
            }
            log.info("Managing following partitions:");
            partitionedDevices.forEach((tpi, devices) -> {
                log.info("[{}]: {} devices", tpi.getFullTopicName(), devices.size());
            });
        } catch (Throwable t) {
            log.warn("Failed to init device states from DB", t);
        }
    }

    private void addDeviceUsingState(TopicPartitionInfo tpi, DeviceStateData state) {
        partitionedDevices.computeIfAbsent(tpi, id -> ConcurrentHashMap.newKeySet()).add(state.getDeviceId());
        deviceStates.put(state.getDeviceId(), state);
    }

    private void updateState() {
        long ts = System.currentTimeMillis();
        Set<DeviceId> deviceIds = new HashSet<>(deviceStates.keySet());
        log.debug("Calculating state updates for {} devices", deviceStates.size());
        for (DeviceId deviceId : deviceIds) {
            DeviceStateData stateData = getOrFetchDeviceStateData(deviceId);
            if (stateData != null) {
                DeviceState state = stateData.getState();
                state.setActive(ts < state.getLastActivityTime() + state.getInactivityTimeout());
                if (!state.isActive() && (state.getLastInactivityAlarmTime() == 0L || state.getLastInactivityAlarmTime() < state.getLastActivityTime())) {
                    state.setLastInactivityAlarmTime(ts);
                    pushRuleEngineMessage(stateData, INACTIVITY_EVENT);
                    save(deviceId, INACTIVITY_ALARM_TIME, ts);
                    save(deviceId, ACTIVITY_STATE, state.isActive());
                }
            } else {
                log.debug("[{}] Device that belongs to other server is detected and removed.", deviceId);
                deviceStates.remove(deviceId);
                deviceLastReportedActivity.remove(deviceId);
                deviceLastSavedActivity.remove(deviceId);
            }
        }
    }

    private DeviceStateData getOrFetchDeviceStateData(DeviceId deviceId) {
        DeviceStateData deviceStateData = deviceStates.get(deviceId);
        if (deviceStateData == null) {
            Device device = deviceService.findDeviceById(TenantId.SYS_TENANT_ID, deviceId);
            if (device != null) {
                try {
                    deviceStateData = fetchDeviceState(device).get();
                    deviceStates.putIfAbsent(deviceId, deviceStateData);
                } catch (InterruptedException | ExecutionException e) {
                    log.debug("[{}] Failed to fetch device state!", deviceId, e);
                }
            }
        }
        return deviceStateData;
    }

<<<<<<< HEAD
    private void sendDeviceEvent(TenantId tenantId, DeviceId deviceId, boolean added, boolean updated, boolean deleted) {
        TopicPartitionInfo tpi = partitionService.resolve(ServiceType.TB_CORE, tenantId, deviceId);
        log.trace("[{}][{}] Device is monitored on partition: {}", tenantId, deviceId, tpi);
        TransportProtos.DeviceStateServiceMsgProto.Builder builder = TransportProtos.DeviceStateServiceMsgProto.newBuilder();
=======
    private void onInactivityTimeoutUpdate(DeviceId deviceId, long inactivityTimeout) {
        if (inactivityTimeout == 0L) {
            return;
        }
        DeviceStateData stateData = deviceStates.get(deviceId);
        if (stateData != null) {
            long ts = System.currentTimeMillis();
            DeviceState state = stateData.getState();
            state.setInactivityTimeout(inactivityTimeout);
            boolean oldActive = state.isActive();
            state.setActive(ts < state.getLastActivityTime() + state.getInactivityTimeout());
            if (!oldActive && state.isActive() || oldActive && !state.isActive()) {
                save(deviceId, ACTIVITY_STATE, state.isActive());
            }
        }
    }

    private void onDeviceAddedSync(Device device) {
        Optional<ServerAddress> address = routingService.resolveById(device.getId());
        if (!address.isPresent()) {
            Futures.addCallback(fetchDeviceState(device), new FutureCallback<DeviceStateData>() {
                @Override
                public void onSuccess(@Nullable DeviceStateData state) {
                    addDeviceUsingState(state);
                }

                @Override
                public void onFailure(Throwable t) {
                    log.warn("Failed to register device to the state service", t);
                }
            }, MoreExecutors.directExecutor());
        } else {
            sendDeviceEvent(device.getTenantId(), device.getId(), address.get(), true, false, false);
        }
    }

    private void sendDeviceEvent(TenantId tenantId, DeviceId deviceId, ServerAddress address, boolean added, boolean updated, boolean deleted) {
        log.trace("[{}][{}] Device is monitored on other server: {}", tenantId, deviceId, address);
        ClusterAPIProtos.DeviceStateServiceMsgProto.Builder builder = ClusterAPIProtos.DeviceStateServiceMsgProto.newBuilder();
>>>>>>> 11479935
        builder.setTenantIdMSB(tenantId.getId().getMostSignificantBits());
        builder.setTenantIdLSB(tenantId.getId().getLeastSignificantBits());
        builder.setDeviceIdMSB(deviceId.getId().getMostSignificantBits());
        builder.setDeviceIdLSB(deviceId.getId().getLeastSignificantBits());
        builder.setAdded(added);
        builder.setUpdated(updated);
        builder.setDeleted(deleted);
        TransportProtos.DeviceStateServiceMsgProto msg = builder.build();
        producerProvider.getTbCoreMsgProducer().send(tpi, new TbProtoQueueMsg<>(deviceId.getId(),
                TransportProtos.ToCoreMsg.newBuilder().setDeviceStateServiceMsg(msg).build()), null);
    }

    private void onDeviceDeleted(TenantId tenantId, DeviceId deviceId) {
        deviceStates.remove(deviceId);
        deviceLastReportedActivity.remove(deviceId);
        deviceLastSavedActivity.remove(deviceId);
        TopicPartitionInfo tpi = partitionService.resolve(ServiceType.TB_CORE, tenantId, deviceId);
        Set<DeviceId> deviceIdSet = partitionedDevices.get(tpi);
        deviceIdSet.remove(deviceId);
    }

    private ListenableFuture<DeviceStateData> fetchDeviceState(Device device) {
        if (persistToTelemetry) {
            ListenableFuture<List<TsKvEntry>> tsData = tsService.findLatest(TenantId.SYS_TENANT_ID, device.getId(), PERSISTENT_ATTRIBUTES);
            return Futures.transform(tsData, extractDeviceStateData(device), MoreExecutors.directExecutor());
        } else {
            ListenableFuture<List<AttributeKvEntry>> attrData = attributesService.find(TenantId.SYS_TENANT_ID, device.getId(), DataConstants.SERVER_SCOPE, PERSISTENT_ATTRIBUTES);
            return Futures.transform(attrData, extractDeviceStateData(device), MoreExecutors.directExecutor());
        }
    }

    private <T extends KvEntry> Function<List<T>, DeviceStateData> extractDeviceStateData(Device device) {
        return new Function<List<T>, DeviceStateData>() {
            @Nullable
            @Override
            public DeviceStateData apply(@Nullable List<T> data) {
                try {
                    long lastActivityTime = getEntryValue(data, LAST_ACTIVITY_TIME, 0L);
                    long inactivityAlarmTime = getEntryValue(data, INACTIVITY_ALARM_TIME, 0L);
                    long inactivityTimeout = getEntryValue(data, INACTIVITY_TIMEOUT, TimeUnit.SECONDS.toMillis(defaultInactivityTimeoutInSec));
                    boolean active = System.currentTimeMillis() < lastActivityTime + inactivityTimeout;
                    DeviceState deviceState = DeviceState.builder()
                            .active(active)
                            .lastConnectTime(getEntryValue(data, LAST_CONNECT_TIME, 0L))
                            .lastDisconnectTime(getEntryValue(data, LAST_DISCONNECT_TIME, 0L))
                            .lastActivityTime(lastActivityTime)
                            .lastInactivityAlarmTime(inactivityAlarmTime)
                            .inactivityTimeout(inactivityTimeout)
                            .build();
                    TbMsgMetaData md = new TbMsgMetaData();
                    md.putValue("deviceName", device.getName());
                    md.putValue("deviceType", device.getType());
                    return DeviceStateData.builder()
                            .tenantId(device.getTenantId())
                            .deviceId(device.getId())
                            .metaData(md)
                            .state(deviceState).build();
                } catch (Exception e) {
                    log.warn("[{}] Failed to fetch device state data", device.getId(), e);
                    throw new RuntimeException(e);
                }
            }
        };
    }

    private long getEntryValue(List<? extends KvEntry> kvEntries, String attributeName, long defaultValue) {
        if (kvEntries != null) {
            for (KvEntry entry : kvEntries) {
                if (entry != null && !StringUtils.isEmpty(entry.getKey()) && entry.getKey().equals(attributeName)) {
                    return entry.getLongValue().orElse(defaultValue);
                }
            }
        }
        return defaultValue;
    }

    private void pushRuleEngineMessage(DeviceStateData stateData, String msgType) {
        DeviceState state = stateData.getState();
        try {
            TbMsg tbMsg = TbMsg.newMsg(msgType, stateData.getDeviceId(), stateData.getMetaData().copy(), TbMsgDataType.JSON
                    , json.writeValueAsString(state));
            TopicPartitionInfo tpi = partitionService.resolve(ServiceType.TB_RULE_ENGINE, stateData.getTenantId(), stateData.getDeviceId());
            TransportProtos.ToRuleEngineMsg msg = TransportProtos.ToRuleEngineMsg.newBuilder()
                    .setTenantIdMSB(stateData.getTenantId().getId().getMostSignificantBits())
                    .setTenantIdLSB(stateData.getTenantId().getId().getLeastSignificantBits())
                    .setTbMsg(TbMsg.toByteString(tbMsg)).build();
            producerProvider.getRuleEngineMsgProducer().send(tpi, new TbProtoQueueMsg<>(tbMsg.getId(), msg), null);
        } catch (Exception e) {
            log.warn("[{}] Failed to push inactivity alarm: {}", stateData.getDeviceId(), state, e);
        }
    }

    private void save(DeviceId deviceId, String key, long value) {
        if (persistToTelemetry) {
            tsSubService.saveAndNotify(
                    TenantId.SYS_TENANT_ID, deviceId,
                    Collections.singletonList(new BasicTsKvEntry(System.currentTimeMillis(), new LongDataEntry(key, value))),
                    new AttributeSaveCallback(deviceId, key, value));
        } else {
            tsSubService.saveAttrAndNotify(TenantId.SYS_TENANT_ID, deviceId, DataConstants.SERVER_SCOPE, key, value, new AttributeSaveCallback(deviceId, key, value));
        }
    }

    private void save(DeviceId deviceId, String key, boolean value) {
        if (persistToTelemetry) {
            tsSubService.saveAndNotify(
                    TenantId.SYS_TENANT_ID, deviceId,
                    Collections.singletonList(new BasicTsKvEntry(System.currentTimeMillis(), new BooleanDataEntry(key, value))),
                    new AttributeSaveCallback(deviceId, key, value));
        } else {
            tsSubService.saveAttrAndNotify(TenantId.SYS_TENANT_ID, deviceId, DataConstants.SERVER_SCOPE, key, value, new AttributeSaveCallback(deviceId, key, value));
        }
    }

    private static class AttributeSaveCallback implements FutureCallback<Void> {
        private final DeviceId deviceId;
        private final String key;
        private final Object value;

        AttributeSaveCallback(DeviceId deviceId, String key, Object value) {
            this.deviceId = deviceId;
            this.key = key;
            this.value = value;
        }

        @Override
        public void onSuccess(@Nullable Void result) {
            log.trace("[{}] Successfully updated attribute [{}] with value [{}]", deviceId, key, value);
        }

        @Override
        public void onFailure(Throwable t) {
            log.warn("[{}] Failed to update attribute [{}] with value [{}]", deviceId, key, value, t);
        }
    }
}<|MERGE_RESOLUTION|>--- conflicted
+++ resolved
@@ -68,10 +68,6 @@
 import java.util.Collections;
 import java.util.HashSet;
 import java.util.List;
-<<<<<<< HEAD
-=======
-import java.util.Optional;
->>>>>>> 11479935
 import java.util.Random;
 import java.util.Set;
 import java.util.UUID;
@@ -276,7 +272,7 @@
                                 log.warn("Failed to register device to the state service", t);
                                 callback.onFailure(t);
                             }
-                        });
+                        }, MoreExecutors.directExecutor());
                     } else if (proto.getUpdated()) {
                         DeviceStateData stateData = getOrFetchDeviceStateData(device.getId());
                         if (stateData != null) {
@@ -351,7 +347,7 @@
                                     }
                                     return null;
                                 }
-                            });
+                            }, MoreExecutors.directExecutor());
                             fetchFutures.add(future);
                         }
                     }
@@ -416,52 +412,10 @@
         return deviceStateData;
     }
 
-<<<<<<< HEAD
     private void sendDeviceEvent(TenantId tenantId, DeviceId deviceId, boolean added, boolean updated, boolean deleted) {
         TopicPartitionInfo tpi = partitionService.resolve(ServiceType.TB_CORE, tenantId, deviceId);
         log.trace("[{}][{}] Device is monitored on partition: {}", tenantId, deviceId, tpi);
         TransportProtos.DeviceStateServiceMsgProto.Builder builder = TransportProtos.DeviceStateServiceMsgProto.newBuilder();
-=======
-    private void onInactivityTimeoutUpdate(DeviceId deviceId, long inactivityTimeout) {
-        if (inactivityTimeout == 0L) {
-            return;
-        }
-        DeviceStateData stateData = deviceStates.get(deviceId);
-        if (stateData != null) {
-            long ts = System.currentTimeMillis();
-            DeviceState state = stateData.getState();
-            state.setInactivityTimeout(inactivityTimeout);
-            boolean oldActive = state.isActive();
-            state.setActive(ts < state.getLastActivityTime() + state.getInactivityTimeout());
-            if (!oldActive && state.isActive() || oldActive && !state.isActive()) {
-                save(deviceId, ACTIVITY_STATE, state.isActive());
-            }
-        }
-    }
-
-    private void onDeviceAddedSync(Device device) {
-        Optional<ServerAddress> address = routingService.resolveById(device.getId());
-        if (!address.isPresent()) {
-            Futures.addCallback(fetchDeviceState(device), new FutureCallback<DeviceStateData>() {
-                @Override
-                public void onSuccess(@Nullable DeviceStateData state) {
-                    addDeviceUsingState(state);
-                }
-
-                @Override
-                public void onFailure(Throwable t) {
-                    log.warn("Failed to register device to the state service", t);
-                }
-            }, MoreExecutors.directExecutor());
-        } else {
-            sendDeviceEvent(device.getTenantId(), device.getId(), address.get(), true, false, false);
-        }
-    }
-
-    private void sendDeviceEvent(TenantId tenantId, DeviceId deviceId, ServerAddress address, boolean added, boolean updated, boolean deleted) {
-        log.trace("[{}][{}] Device is monitored on other server: {}", tenantId, deviceId, address);
-        ClusterAPIProtos.DeviceStateServiceMsgProto.Builder builder = ClusterAPIProtos.DeviceStateServiceMsgProto.newBuilder();
->>>>>>> 11479935
         builder.setTenantIdMSB(tenantId.getId().getMostSignificantBits());
         builder.setTenantIdLSB(tenantId.getId().getLeastSignificantBits());
         builder.setDeviceIdMSB(deviceId.getId().getMostSignificantBits());
