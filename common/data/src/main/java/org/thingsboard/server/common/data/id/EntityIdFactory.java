/**
 * Copyright © 2016-2020 The Thingsboard Authors
 *
 * Licensed under the Apache License, Version 2.0 (the "License");
 * you may not use this file except in compliance with the License.
 * You may obtain a copy of the License at
 *
 *     http://www.apache.org/licenses/LICENSE-2.0
 *
 * Unless required by applicable law or agreed to in writing, software
 * distributed under the License is distributed on an "AS IS" BASIS,
 * WITHOUT WARRANTIES OR CONDITIONS OF ANY KIND, either express or implied.
 * See the License for the specific language governing permissions and
 * limitations under the License.
 */
package org.thingsboard.server.common.data.id;

import org.thingsboard.server.common.data.EntityType;

import java.util.UUID;

/**
 * Created by ashvayka on 25.04.17.
 */
public class EntityIdFactory {

    public static EntityId getByTypeAndId(String type, String uuid) {
        return getByTypeAndUuid(EntityType.valueOf(type), UUID.fromString(uuid));
    }

    public static EntityId getByTypeAndUuid(String type, UUID uuid) {
        return getByTypeAndUuid(EntityType.valueOf(type), uuid);
    }

    public static EntityId getByTypeAndUuid(EntityType type, String uuid) {
        return getByTypeAndUuid(type, UUID.fromString(uuid));
    }

    public static EntityId getByTypeAndUuid(EntityType type, UUID uuid) {
        switch (type) {
            case TENANT:
                return new TenantId(uuid);
            case CUSTOMER:
                return new CustomerId(uuid);
            case USER:
                return new UserId(uuid);
            case DASHBOARD:
                return new DashboardId(uuid);
            case DEVICE:
                return new DeviceId(uuid);
            case ASSET:
                return new AssetId(uuid);
            case ALARM:
                return new AlarmId(uuid);
            case RULE_CHAIN:
                return new RuleChainId(uuid);
            case RULE_NODE:
                return new RuleNodeId(uuid);
            case ENTITY_VIEW:
                return new EntityViewId(uuid);
            case WIDGETS_BUNDLE:
                return new WidgetsBundleId(uuid);
            case WIDGET_TYPE:
                return new WidgetTypeId(uuid);
<<<<<<< HEAD
            case OAUTH2_CLIENT_REGISTRATION_INFO:
                return new OAuth2ClientRegistrationInfoId(uuid);
            case OAUTH2_CLIENT_REGISTRATION_TEMPLATE:
                return new OAuth2ClientRegistrationTemplateId(uuid);
=======
            case DEVICE_PROFILE:
                return new DeviceProfileId(uuid);
            case TENANT_PROFILE:
                return new TenantProfileId(uuid);
>>>>>>> fd602dec
        }
        throw new IllegalArgumentException("EntityType " + type + " is not supported!");
    }

}<|MERGE_RESOLUTION|>--- conflicted
+++ resolved
@@ -62,17 +62,14 @@
                 return new WidgetsBundleId(uuid);
             case WIDGET_TYPE:
                 return new WidgetTypeId(uuid);
-<<<<<<< HEAD
             case OAUTH2_CLIENT_REGISTRATION_INFO:
                 return new OAuth2ClientRegistrationInfoId(uuid);
             case OAUTH2_CLIENT_REGISTRATION_TEMPLATE:
                 return new OAuth2ClientRegistrationTemplateId(uuid);
-=======
             case DEVICE_PROFILE:
                 return new DeviceProfileId(uuid);
             case TENANT_PROFILE:
                 return new TenantProfileId(uuid);
->>>>>>> fd602dec
         }
         throw new IllegalArgumentException("EntityType " + type + " is not supported!");
     }
