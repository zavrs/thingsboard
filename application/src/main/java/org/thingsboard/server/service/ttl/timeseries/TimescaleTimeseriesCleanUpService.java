--- conflicted
+++ resolved
@@ -30,11 +30,7 @@
 
     @Override
     protected void doCleanUp(Connection connection) throws SQLException {
-<<<<<<< HEAD
         long totalEntitiesTelemetryRemoved = executeQuery(connection, "call cleanup_timeseries_by_ttl('" + ModelConstants.NULL_UUID + "'," + systemTtl + ", 0);");
-=======
-        long totalEntitiesTelemetryRemoved = executeQuery(connection, "call cleanup_timeseries_by_ttl('" + ModelConstants.NULL_UUID_STR + "'," + systemTtl + ", 0);");
->>>>>>> 3f9f6efc
         log.info("Total telemetry removed stats by TTL for entities: [{}]", totalEntitiesTelemetryRemoved);
     }
 }