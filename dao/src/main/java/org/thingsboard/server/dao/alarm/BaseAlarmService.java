--- conflicted
+++ resolved
@@ -23,10 +23,7 @@
 import org.springframework.beans.factory.annotation.Autowired;
 import org.springframework.stereotype.Service;
 import org.springframework.util.StringUtils;
-<<<<<<< HEAD
 import org.thingsboard.server.common.data.Tenant;
-=======
->>>>>>> 3c43d039
 import org.thingsboard.server.common.data.alarm.Alarm;
 import org.thingsboard.server.common.data.alarm.AlarmId;
 import org.thingsboard.server.common.data.alarm.AlarmQuery;
@@ -34,16 +31,9 @@
 import org.thingsboard.server.common.data.id.EntityId;
 import org.thingsboard.server.common.data.page.TimePageData;
 import org.thingsboard.server.common.data.relation.EntityRelation;
-<<<<<<< HEAD
-import org.thingsboard.server.dao.entity.BaseEntityService;
-import org.thingsboard.server.dao.exception.DataValidationException;
-=======
 import org.thingsboard.server.common.data.relation.RelationTypeGroup;
 import org.thingsboard.server.dao.entity.AbstractEntityService;
-import org.thingsboard.server.dao.entity.BaseEntityService;
 import org.thingsboard.server.dao.exception.DataValidationException;
-import org.thingsboard.server.dao.model.*;
->>>>>>> 3c43d039
 import org.thingsboard.server.dao.relation.EntityRelationsQuery;
 import org.thingsboard.server.dao.relation.EntitySearchDirection;
 import org.thingsboard.server.dao.relation.RelationService;
@@ -52,23 +42,15 @@
 import org.thingsboard.server.dao.tenant.TenantDao;
 
 import javax.annotation.Nullable;
-<<<<<<< HEAD
-=======
 import javax.annotation.PostConstruct;
 import javax.annotation.PreDestroy;
->>>>>>> 3c43d039
 import java.util.List;
 import java.util.concurrent.ExecutionException;
 import java.util.concurrent.ExecutorService;
 import java.util.concurrent.Executors;
 import java.util.stream.Collectors;
 
-<<<<<<< HEAD
 import static org.thingsboard.server.dao.service.Validator.validateId;
-=======
-import static org.thingsboard.server.dao.DaoUtil.*;
-import static org.thingsboard.server.dao.service.Validator.*;
->>>>>>> 3c43d039
 
 @Service
 @Slf4j
@@ -110,35 +92,15 @@
             if (alarm.getEndTs() == 0L) {
                 alarm.setEndTs(alarm.getStartTs());
             }
-<<<<<<< HEAD
-            Alarm existing = alarmDao.findLatestByOriginatorAndType(alarm.getTenantId(), alarm.getOriginator(), alarm.getType()).get();
-            if (existing == null || existing.getStatus().isCleared()) {
-                log.debug("New Alarm : {}", alarm);
-                Alarm saved = alarmDao.save(alarm);
-                EntityRelationsQuery query = new EntityRelationsQuery();
-                query.setParameters(new RelationsSearchParameters(saved.getOriginator(), EntitySearchDirection.TO, Integer.MAX_VALUE));
-                List<EntityId> parentEntities = relationService.findByQuery(query).get().stream().map(r -> r.getFrom()).collect(Collectors.toList());
-                for (EntityId parentId : parentEntities) {
-                    createRelation(new EntityRelation(parentId, saved.getId(), ALARM_RELATION));
-                    createRelation(new EntityRelation(parentId, saved.getId(), ALARM_RELATION_PREFIX + saved.getStatus().name()));
-=======
             if (alarm.getId() == null) {
                 Alarm existing = alarmDao.findLatestByOriginatorAndType(alarm.getTenantId(), alarm.getOriginator(), alarm.getType()).get();
                 if (existing == null || existing.getStatus().isCleared()) {
                     return createAlarm(alarm);
                 } else {
                     return updateAlarm(existing, alarm);
->>>>>>> 3c43d039
                 }
             } else {
-<<<<<<< HEAD
-                log.debug("Alarm before merge: {}", alarm);
-                alarm = merge(existing, alarm);
-                log.debug("Alarm after merge: {}", alarm);
-                return alarmDao.save(alarm);
-=======
                 return updateAlarm(alarm).get();
->>>>>>> 3c43d039
             }
         } catch (ExecutionException | InterruptedException e) {
             throw new RuntimeException(e);
@@ -147,7 +109,7 @@
 
     private Alarm createAlarm(Alarm alarm) throws InterruptedException, ExecutionException {
         log.debug("New Alarm : {}", alarm);
-        Alarm saved = getData(alarmDao.save(new AlarmEntity(alarm)));
+        Alarm saved = alarmDao.save(alarm);
         EntityRelationsQuery query = new EntityRelationsQuery();
         query.setParameters(new RelationsSearchParameters(saved.getOriginator(), EntitySearchDirection.TO, Integer.MAX_VALUE));
         List<EntityId> parentEntities = relationService.findByQuery(query).get().stream().map(r -> r.getFrom()).collect(Collectors.toList());
@@ -169,17 +131,7 @@
                 if (alarm == null) {
                     return null;
                 } else {
-<<<<<<< HEAD
-                    AlarmStatus oldStatus = alarm.getStatus();
-                    AlarmStatus newStatus = update.getStatus();
-                    alarmDao.save(merge(alarm, update));
-                    if (oldStatus != newStatus) {
-                        updateRelations(alarm, oldStatus, newStatus);
-                    }
-                    return true;
-=======
                     return updateAlarm(alarm, update);
->>>>>>> 3c43d039
                 }
             }
         });
@@ -188,11 +140,11 @@
     private Alarm updateAlarm(Alarm oldAlarm, Alarm newAlarm) {
         AlarmStatus oldStatus = oldAlarm.getStatus();
         AlarmStatus newStatus = newAlarm.getStatus();
-        AlarmEntity result = alarmDao.save(new AlarmEntity(merge(oldAlarm, newAlarm)));
+        Alarm result = alarmDao.save(merge(oldAlarm, newAlarm));
         if (oldStatus != newStatus) {
             updateRelations(oldAlarm, oldStatus, newStatus);
         }
-        return result.toData();
+        return result;
     }
 
     @Override
@@ -304,13 +256,8 @@
 
     private <T> ListenableFuture<T> getAndUpdate(AlarmId alarmId, Function<Alarm, T> function) {
         validateId(alarmId, "Alarm id should be specified!");
-<<<<<<< HEAD
-        ListenableFuture<Alarm> entity = alarmDao.findByIdAsync(alarmId.getId());
-        return Futures.transform(entity, function);
-=======
         ListenableFuture<Alarm> entity = alarmDao.findAlarmByIdAsync(alarmId.getId());
         return Futures.transform(entity, function, readResultsProcessingExecutor);
->>>>>>> 3c43d039
     }
 
     private DataValidator<Alarm> alarmDataValidator =
