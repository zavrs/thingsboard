--- conflicted
+++ resolved
@@ -61,11 +61,7 @@
         this.tooltip.setContent(parseWithTranslation.parseTemplate(pattern, data, true));
     }
 
-<<<<<<< HEAD
-    updatePolygon(data:{[coordinates:string]: LatLngTuple[]}, dataSources: FormattedData[], settings: PolygonSettings) {
-=======
     updatePolygon(data: FormattedData, dataSources: FormattedData[], settings: PolygonSettings) {
->>>>>>> 56fb09b9
         this.data = data;
         this.dataSources = dataSources;
         this.leafletPoly.setLatLngs(data[this.settings.polygonKeyName]);
