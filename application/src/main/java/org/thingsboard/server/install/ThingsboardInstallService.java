--- conflicted
+++ resolved
@@ -187,14 +187,10 @@
                             databaseEntitiesUpgradeService.upgradeDatabase("3.2.0");
                         case "3.2.1":
                             log.info("Upgrading ThingsBoard from version 3.2.1 to 3.3.0 ...");
-<<<<<<< HEAD
+                            if (databaseTsUpgradeService != null) {
+                                databaseTsUpgradeService.upgradeDatabase("3.2.1");
+                            }
                             databaseEntitiesUpgradeService.upgradeDatabase("3.2.1");
-=======
-                            if (databaseTsUpgradeService != null) {
-                                databaseTsUpgradeService.upgradeDatabase("3.2.1");
-                            }
-
->>>>>>> 667a4459
                             log.info("Updating system data...");
                             systemDataLoaderService.updateSystemWidgets();
                             break;
