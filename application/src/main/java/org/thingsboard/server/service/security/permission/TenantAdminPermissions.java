--- conflicted
+++ resolved
@@ -39,11 +39,8 @@
         put(Resource.USER, userPermissionChecker);
         put(Resource.WIDGETS_BUNDLE, widgetsPermissionChecker);
         put(Resource.WIDGET_TYPE, widgetsPermissionChecker);
-<<<<<<< HEAD
         put(Resource.DEVICE_PROFILE, tenantEntityPermissionChecker);
-=======
         put(Resource.QUEUE, tenantEntityPermissionChecker);
->>>>>>> a0abcb97
     }
 
     public static final PermissionChecker tenantEntityPermissionChecker = new PermissionChecker() {
