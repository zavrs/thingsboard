/**
 * Copyright © 2016-2017 The Thingsboard Authors
 *
 * Licensed under the Apache License, Version 2.0 (the "License");
 * you may not use this file except in compliance with the License.
 * You may obtain a copy of the License at
 *
 *     http://www.apache.org/licenses/LICENSE-2.0
 *
 * Unless required by applicable law or agreed to in writing, software
 * distributed under the License is distributed on an "AS IS" BASIS,
 * WITHOUT WARRANTIES OR CONDITIONS OF ANY KIND, either express or implied.
 * See the License for the specific language governing permissions and
 * limitations under the License.
 */
package org.thingsboard.server.dao.alarm;

import com.google.common.util.concurrent.ListenableFuture;
import org.thingsboard.server.common.data.alarm.Alarm;
import org.thingsboard.server.common.data.alarm.AlarmId;
import org.thingsboard.server.common.data.alarm.AlarmQuery;
import org.thingsboard.server.common.data.page.TimePageData;

/**
 * Created by ashvayka on 11.05.17.
 */
public interface AlarmService {

<<<<<<< HEAD
    Alarm createOrUpdateAlarm(Alarm alarm);
=======
    Alarm findAlarmById(AlarmId alarmId);

    ListenableFuture<Alarm> findAlarmByIdAsync(AlarmId alarmId);

    Optional<Alarm> saveIfNotExists(Alarm alarm);
>>>>>>> e3976b31

    ListenableFuture<Boolean> ackAlarm(AlarmId alarmId, long ackTs);

    ListenableFuture<Boolean> clearAlarm(AlarmId alarmId, long ackTs);

    ListenableFuture<Alarm> findAlarmById(AlarmId alarmId);

    ListenableFuture<TimePageData<Alarm>> findAlarms(AlarmQuery query);

}<|MERGE_RESOLUTION|>--- conflicted
+++ resolved
@@ -26,21 +26,13 @@
  */
 public interface AlarmService {
 
-<<<<<<< HEAD
     Alarm createOrUpdateAlarm(Alarm alarm);
-=======
-    Alarm findAlarmById(AlarmId alarmId);
-
-    ListenableFuture<Alarm> findAlarmByIdAsync(AlarmId alarmId);
-
-    Optional<Alarm> saveIfNotExists(Alarm alarm);
->>>>>>> e3976b31
 
     ListenableFuture<Boolean> ackAlarm(AlarmId alarmId, long ackTs);
 
     ListenableFuture<Boolean> clearAlarm(AlarmId alarmId, long ackTs);
 
-    ListenableFuture<Alarm> findAlarmById(AlarmId alarmId);
+    ListenableFuture<Alarm> findAlarmByIdAsync(AlarmId alarmId);
 
     ListenableFuture<TimePageData<Alarm>> findAlarms(AlarmQuery query);
 
