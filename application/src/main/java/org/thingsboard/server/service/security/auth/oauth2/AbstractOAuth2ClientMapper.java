--- conflicted
+++ resolved
@@ -32,14 +32,9 @@
 import org.thingsboard.server.common.data.id.DashboardId;
 import org.thingsboard.server.common.data.id.IdBased;
 import org.thingsboard.server.common.data.id.TenantId;
-<<<<<<< HEAD
+import org.thingsboard.server.common.data.page.PageData;
 import org.thingsboard.server.common.data.page.PageLink;
-=======
-import org.thingsboard.server.common.data.page.TextPageData;
-import org.thingsboard.server.common.data.page.TextPageLink;
-import org.thingsboard.server.common.data.page.TimePageData;
 import org.thingsboard.server.common.data.page.TimePageLink;
->>>>>>> 2c0b8c6f
 import org.thingsboard.server.common.data.security.Authority;
 import org.thingsboard.server.common.data.security.UserCredentials;
 import org.thingsboard.server.dao.customer.CustomerService;
@@ -180,23 +175,19 @@
     }
 
     private Optional<DashboardId> getDashboardId(TenantId tenantId, String dashboardName) {
-        TextPageLink searchTextLink = new TextPageLink(1, dashboardName);
-        TextPageData<DashboardInfo> dashboardsPage = dashboardService.findDashboardsByTenantId(tenantId, searchTextLink);
+        PageLink searchTextLink = new PageLink(1, 0, dashboardName);
+        PageData<DashboardInfo> dashboardsPage = dashboardService.findDashboardsByTenantId(tenantId, searchTextLink);
         return dashboardsPage.getData().stream()
                 .findAny()
                 .map(IdBased::getId);
     }
 
     private Optional<DashboardId> getDashboardId(TenantId tenantId, CustomerId customerId, String dashboardName) {
-        TimePageData<DashboardInfo> dashboardsPage = null;
+        PageData<DashboardInfo> dashboardsPage;
+        PageLink pageLink = null;
         do {
-            TimePageLink timePageLink = dashboardsPage != null ?
-                    dashboardsPage.getNextPageLink() : new TimePageLink(DASHBOARDS_REQUEST_LIMIT);
-            try {
-                dashboardsPage = dashboardService.findDashboardsByTenantIdAndCustomerId(tenantId, customerId, timePageLink).get();
-            } catch (InterruptedException | ExecutionException e) {
-                throw new RuntimeException("Failed to get customer's dashboards.", e);
-            }
+            pageLink = pageLink == null ? new PageLink(DASHBOARDS_REQUEST_LIMIT) : pageLink.nextPageLink();
+            dashboardsPage = dashboardService.findDashboardsByTenantIdAndCustomerId(tenantId, customerId, pageLink);
             Optional<DashboardInfo> dashboardInfoOpt = dashboardsPage.getData().stream()
                     .filter(dashboardInfo -> dashboardName.equals(dashboardInfo.getName()))
                     .findAny();
