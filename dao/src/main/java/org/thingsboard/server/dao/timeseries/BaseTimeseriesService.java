--- conflicted
+++ resolved
@@ -24,17 +24,12 @@
 import org.thingsboard.server.common.data.EntityType;
 import org.thingsboard.server.common.data.EntityView;
 import org.thingsboard.server.common.data.id.EntityId;
-<<<<<<< HEAD
 import org.thingsboard.server.common.data.id.EntityViewId;
-import org.thingsboard.server.common.data.kv.BaseTsKvQuery;
-import org.thingsboard.server.common.data.kv.TsKvEntry;
-import org.thingsboard.server.common.data.kv.TsKvQuery;
-import org.thingsboard.server.dao.entityview.EntityViewService;
-=======
+import org.thingsboard.server.common.data.kv.BaseReadTsKvQuery;
 import org.thingsboard.server.common.data.kv.DeleteTsKvQuery;
 import org.thingsboard.server.common.data.kv.ReadTsKvQuery;
 import org.thingsboard.server.common.data.kv.TsKvEntry;
->>>>>>> a12a1ebe
+import org.thingsboard.server.dao.entityview.EntityViewService;
 import org.thingsboard.server.dao.exception.IncorrectParameterException;
 import org.thingsboard.server.dao.service.Validator;
 
@@ -63,15 +58,11 @@
     @Override
     public ListenableFuture<List<TsKvEntry>> findAll(EntityId entityId, List<ReadTsKvQuery> queries) {
         validate(entityId);
-<<<<<<< HEAD
-        queries.forEach(query -> validate(query));
+        queries.forEach(BaseTimeseriesService::validate);
         if (entityId.getEntityType().equals(EntityType.ENTITY_VIEW)) {
             EntityView entityView = entityViewService.findEntityViewById((EntityViewId) entityId);
             return timeseriesDao.findAllAsync(entityView.getEntityId(), updateQueriesForEntityView(entityView, queries));
         }
-=======
-        queries.forEach(BaseTimeseriesService::validate);
->>>>>>> a12a1ebe
         return timeseriesDao.findAllAsync(entityId, queries);
     }
 
@@ -140,9 +131,8 @@
         futures.add(timeseriesDao.save(entityId, tsKvEntry, ttl));
     }
 
-<<<<<<< HEAD
-    private List<TsKvQuery> updateQueriesForEntityView(EntityView entityView, List<TsKvQuery> queries) {
-        List<TsKvQuery> newQueries = new ArrayList<>();
+    private List<ReadTsKvQuery> updateQueriesForEntityView(EntityView entityView, List<ReadTsKvQuery> queries) {
+        List<ReadTsKvQuery> newQueries = new ArrayList<>();
         entityView.getKeys().getTimeseries()
                 .forEach(viewKey -> queries
                         .forEach(query -> {
@@ -168,9 +158,11 @@
                         .forEach(key -> {
                             if (key.equals(viewKey)) {
                                 newKeys.add(key);
-                            }}));
+                            }
+                        }));
         return newKeys;
-=======
+    }
+
     @Override
     public ListenableFuture<List<Void>> remove(EntityId entityId, List<DeleteTsKvQuery> deleteTsKvQueries) {
         validate(entityId);
@@ -186,7 +178,6 @@
         futures.add(timeseriesDao.remove(entityId, query));
         futures.add(timeseriesDao.removeLatest(entityId, query));
         futures.add(timeseriesDao.removePartition(entityId, query));
->>>>>>> a12a1ebe
     }
 
     private static void validate(EntityId entityId) {
@@ -211,9 +202,9 @@
         }
     }
 
-    private static TsKvQuery updateQuery(Long startTs, Long endTs, String viewKey, TsKvQuery query) {
+    private static ReadTsKvQuery updateQuery(Long startTs, Long endTs, String viewKey, ReadTsKvQuery query) {
         return startTs <= query.getStartTs() && endTs >= query.getEndTs() ? query :
-                new BaseTsKvQuery(viewKey, startTs, endTs, query.getInterval(), query.getLimit(), query.getAggregation());
+                new BaseReadTsKvQuery(viewKey, startTs, endTs, query.getInterval(), query.getLimit(), query.getAggregation());
     }
 
     private static void checkForNonEntityView(EntityId entityId) throws Exception {
