/**
 * Copyright © 2016-2021 The Thingsboard Authors
 *
 * Licensed under the Apache License, Version 2.0 (the "License");
 * you may not use this file except in compliance with the License.
 * You may obtain a copy of the License at
 *
 *     http://www.apache.org/licenses/LICENSE-2.0
 *
 * Unless required by applicable law or agreed to in writing, software
 * distributed under the License is distributed on an "AS IS" BASIS,
 * WITHOUT WARRANTIES OR CONDITIONS OF ANY KIND, either express or implied.
 * See the License for the specific language governing permissions and
 * limitations under the License.
 */
package org.thingsboard.server.service.transport;

import com.fasterxml.jackson.core.JsonProcessingException;
import com.fasterxml.jackson.databind.ObjectMapper;
import com.fasterxml.jackson.databind.node.ObjectNode;
import com.google.common.util.concurrent.Futures;
import com.google.common.util.concurrent.ListenableFuture;
import com.google.common.util.concurrent.MoreExecutors;
import com.google.protobuf.ByteString;
import lombok.extern.slf4j.Slf4j;
import org.springframework.stereotype.Service;
import org.springframework.util.StringUtils;
import org.thingsboard.common.util.JacksonUtil;
import org.thingsboard.server.common.data.ApiUsageState;
import org.thingsboard.server.common.data.DataConstants;
import org.thingsboard.server.common.data.Device;
import org.thingsboard.server.common.data.DeviceProfile;
import org.thingsboard.server.common.data.DeviceTransportType;
import org.thingsboard.server.common.data.EntityType;
import org.thingsboard.server.common.data.TbResource;
import org.thingsboard.server.common.data.ResourceType;
import org.thingsboard.server.common.data.TenantProfile;
import org.thingsboard.server.common.data.device.credentials.BasicMqttCredentials;
import org.thingsboard.server.common.data.device.credentials.ProvisionDeviceCredentialsData;
import org.thingsboard.server.common.data.device.profile.ProvisionDeviceProfileCredentials;
import org.thingsboard.server.common.data.id.CustomerId;
import org.thingsboard.server.common.data.id.DeviceId;
import org.thingsboard.server.common.data.id.DeviceProfileId;
import org.thingsboard.server.common.data.id.TenantId;
import org.thingsboard.server.common.data.relation.EntityRelation;
import org.thingsboard.server.common.data.security.DeviceCredentials;
import org.thingsboard.server.common.data.security.DeviceCredentialsType;
import org.thingsboard.server.common.msg.EncryptionUtil;
import org.thingsboard.server.common.msg.TbMsg;
import org.thingsboard.server.common.msg.TbMsgDataType;
import org.thingsboard.server.common.msg.TbMsgMetaData;
import org.thingsboard.server.common.transport.util.DataDecodingEncodingService;
import org.thingsboard.server.dao.device.DeviceCredentialsService;
import org.thingsboard.server.dao.device.DeviceProvisionService;
import org.thingsboard.server.dao.device.DeviceService;
import org.thingsboard.server.dao.device.provision.ProvisionFailedException;
import org.thingsboard.server.dao.device.provision.ProvisionRequest;
import org.thingsboard.server.dao.device.provision.ProvisionResponse;
import org.thingsboard.server.dao.relation.RelationService;
import org.thingsboard.server.dao.resource.TbResourceService;
import org.thingsboard.server.dao.tenant.TbTenantProfileCache;
import org.thingsboard.server.gen.transport.TransportProtos;
import org.thingsboard.server.gen.transport.TransportProtos.DeviceInfoProto;
import org.thingsboard.server.gen.transport.TransportProtos.GetDeviceCredentialsRequestMsg;
import org.thingsboard.server.gen.transport.TransportProtos.GetDeviceRequestMsg;
import org.thingsboard.server.gen.transport.TransportProtos.GetEntityProfileRequestMsg;
import org.thingsboard.server.gen.transport.TransportProtos.GetEntityProfileResponseMsg;
import org.thingsboard.server.gen.transport.TransportProtos.GetOrCreateDeviceFromGatewayRequestMsg;
import org.thingsboard.server.gen.transport.TransportProtos.GetOrCreateDeviceFromGatewayResponseMsg;
<<<<<<< HEAD
import org.thingsboard.server.gen.transport.TransportProtos.GetResourcesRequestMsg;
import org.thingsboard.server.gen.transport.TransportProtos.GetSnmpDevicesRequestMsg;
import org.thingsboard.server.gen.transport.TransportProtos.GetSnmpDevicesResponseMsg;
=======
import org.thingsboard.server.gen.transport.TransportProtos.GetResourceRequestMsg;
>>>>>>> 367be124
import org.thingsboard.server.gen.transport.TransportProtos.ProvisionDeviceRequestMsg;
import org.thingsboard.server.gen.transport.TransportProtos.ProvisionResponseStatus;
import org.thingsboard.server.gen.transport.TransportProtos.TransportApiRequestMsg;
import org.thingsboard.server.gen.transport.TransportProtos.TransportApiResponseMsg;
import org.thingsboard.server.gen.transport.TransportProtos.ValidateDeviceCredentialsResponseMsg;
import org.thingsboard.server.gen.transport.TransportProtos.ValidateDeviceLwM2MCredentialsRequestMsg;
import org.thingsboard.server.gen.transport.TransportProtos.ValidateDeviceTokenRequestMsg;
import org.thingsboard.server.gen.transport.TransportProtos.ValidateDeviceX509CertRequestMsg;
import org.thingsboard.server.queue.common.TbProtoQueueMsg;
import org.thingsboard.server.queue.util.TbCoreComponent;
import org.thingsboard.server.service.apiusage.TbApiUsageStateService;
import org.thingsboard.server.service.executors.DbCallbackExecutorService;
import org.thingsboard.server.service.profile.TbDeviceProfileCache;
import org.thingsboard.server.service.queue.TbClusterService;
import org.thingsboard.server.service.state.DeviceStateService;

<<<<<<< HEAD
import java.util.Collections;
import java.util.List;
import java.util.Optional;
=======
>>>>>>> 367be124
import java.util.UUID;
import java.util.concurrent.ConcurrentHashMap;
import java.util.concurrent.ConcurrentMap;
import java.util.concurrent.locks.Lock;
import java.util.concurrent.locks.ReentrantLock;

/**
 * Created by ashvayka on 05.10.18.
 */
@Slf4j
@Service
@TbCoreComponent
public class DefaultTransportApiService implements TransportApiService {

    private static final ObjectMapper mapper = new ObjectMapper();

    private final TbDeviceProfileCache deviceProfileCache;
    private final TbTenantProfileCache tenantProfileCache;
    private final TbApiUsageStateService apiUsageStateService;
    private final DeviceService deviceService;
    private final RelationService relationService;
    private final DeviceCredentialsService deviceCredentialsService;
    private final DeviceStateService deviceStateService;
    private final DbCallbackExecutorService dbCallbackExecutorService;
    private final TbClusterService tbClusterService;
    private final DataDecodingEncodingService dataDecodingEncodingService;
    private final DeviceProvisionService deviceProvisionService;
    private final TbResourceService resourceService;

    private final ConcurrentMap<String, ReentrantLock> deviceCreationLocks = new ConcurrentHashMap<>();

    public DefaultTransportApiService(TbDeviceProfileCache deviceProfileCache,
                                      TbTenantProfileCache tenantProfileCache, TbApiUsageStateService apiUsageStateService, DeviceService deviceService,
                                      RelationService relationService, DeviceCredentialsService deviceCredentialsService,
                                      DeviceStateService deviceStateService, DbCallbackExecutorService dbCallbackExecutorService,
                                      TbClusterService tbClusterService, DataDecodingEncodingService dataDecodingEncodingService,
                                      DeviceProvisionService deviceProvisionService, TbResourceService resourceService) {
        this.deviceProfileCache = deviceProfileCache;
        this.tenantProfileCache = tenantProfileCache;
        this.apiUsageStateService = apiUsageStateService;
        this.deviceService = deviceService;
        this.relationService = relationService;
        this.deviceCredentialsService = deviceCredentialsService;
        this.deviceStateService = deviceStateService;
        this.dbCallbackExecutorService = dbCallbackExecutorService;
        this.tbClusterService = tbClusterService;
        this.dataDecodingEncodingService = dataDecodingEncodingService;
        this.deviceProvisionService = deviceProvisionService;
        this.resourceService = resourceService;
    }

    @Override
    public ListenableFuture<TbProtoQueueMsg<TransportApiResponseMsg>> handle(TbProtoQueueMsg<TransportApiRequestMsg> tbProtoQueueMsg) {
        TransportApiRequestMsg transportApiRequestMsg = tbProtoQueueMsg.getValue();
        ListenableFuture<TransportApiResponseMsg> result = null;

        if (transportApiRequestMsg.hasValidateTokenRequestMsg()) {
            ValidateDeviceTokenRequestMsg msg = transportApiRequestMsg.getValidateTokenRequestMsg();
            result = validateCredentials(msg.getToken(), DeviceCredentialsType.ACCESS_TOKEN);
        } else if (transportApiRequestMsg.hasValidateBasicMqttCredRequestMsg()) {
            TransportProtos.ValidateBasicMqttCredRequestMsg msg = transportApiRequestMsg.getValidateBasicMqttCredRequestMsg();
            result = validateCredentials(msg);
        } else if (transportApiRequestMsg.hasValidateX509CertRequestMsg()) {
            ValidateDeviceX509CertRequestMsg msg = transportApiRequestMsg.getValidateX509CertRequestMsg();
            result = validateCredentials(msg.getHash(), DeviceCredentialsType.X509_CERTIFICATE);
        } else if (transportApiRequestMsg.hasGetOrCreateDeviceRequestMsg()) {
            result = handle(transportApiRequestMsg.getGetOrCreateDeviceRequestMsg());
        } else if (transportApiRequestMsg.hasEntityProfileRequestMsg()) {
            result = handle(transportApiRequestMsg.getEntityProfileRequestMsg());
        } else if (transportApiRequestMsg.hasLwM2MRequestMsg()) {
            result = handle(transportApiRequestMsg.getLwM2MRequestMsg());
        } else if (transportApiRequestMsg.hasValidateDeviceLwM2MCredentialsRequestMsg()) {
            ValidateDeviceLwM2MCredentialsRequestMsg msg = transportApiRequestMsg.getValidateDeviceLwM2MCredentialsRequestMsg();
            result = validateCredentials(msg.getCredentialsId(), DeviceCredentialsType.LWM2M_CREDENTIALS);
        } else if (transportApiRequestMsg.hasProvisionDeviceRequestMsg()) {
<<<<<<< HEAD
            result = handle(transportApiRequestMsg.getProvisionDeviceRequestMsg());
        } else if (transportApiRequestMsg.hasResourcesRequestMsg()) {
            result = handle(transportApiRequestMsg.getResourcesRequestMsg());
        } else if (transportApiRequestMsg.hasSnmpDevicesRequestMsg()) {
            result = handle(transportApiRequestMsg.getSnmpDevicesRequestMsg());
        } else if (transportApiRequestMsg.hasDeviceRequestMsg()) {
            result = handle(transportApiRequestMsg.getDeviceRequestMsg());
        } else if (transportApiRequestMsg.hasDeviceCredentialsRequestMsg()) {
            result = handle(transportApiRequestMsg.getDeviceCredentialsRequestMsg());
=======
            return Futures.transform(handle(transportApiRequestMsg.getProvisionDeviceRequestMsg()),
                    value -> new TbProtoQueueMsg<>(tbProtoQueueMsg.getKey(), value, tbProtoQueueMsg.getHeaders()), MoreExecutors.directExecutor());
        } else if (transportApiRequestMsg.hasResourceRequestMsg()) {
            return Futures.transform(handle(transportApiRequestMsg.getResourceRequestMsg()),
                    value -> new TbProtoQueueMsg<>(tbProtoQueueMsg.getKey(), value, tbProtoQueueMsg.getHeaders()), MoreExecutors.directExecutor());
>>>>>>> 367be124
        }

        return Futures.transform(Optional.ofNullable(result).orElseGet(this::getEmptyTransportApiResponseFuture),
                value -> new TbProtoQueueMsg<>(tbProtoQueueMsg.getKey(), value, tbProtoQueueMsg.getHeaders()),
                MoreExecutors.directExecutor());
    }

    private ListenableFuture<TransportApiResponseMsg> validateCredentials(String credentialsId, DeviceCredentialsType credentialsType) {
        //TODO: Make async and enable caching
        DeviceCredentials credentials = deviceCredentialsService.findDeviceCredentialsByCredentialsId(credentialsId);
        if (credentials != null && credentials.getCredentialsType() == credentialsType) {
            return getDeviceInfo(credentials.getDeviceId(), credentials);
        } else {
            return getEmptyTransportApiResponseFuture();
        }
    }

    private ListenableFuture<TransportApiResponseMsg> validateCredentials(TransportProtos.ValidateBasicMqttCredRequestMsg mqtt) {
        DeviceCredentials credentials = null;
        if (!StringUtils.isEmpty(mqtt.getUserName())) {
            credentials = deviceCredentialsService.findDeviceCredentialsByCredentialsId(mqtt.getUserName());
            if (credentials != null) {
                if (credentials.getCredentialsType() == DeviceCredentialsType.ACCESS_TOKEN) {
                    return getDeviceInfo(credentials.getDeviceId(), credentials);
                } else if (credentials.getCredentialsType() == DeviceCredentialsType.MQTT_BASIC) {
                    if (!checkMqttCredentials(mqtt, credentials)) {
                        credentials = null;
                    }
                } else {
                    return getEmptyTransportApiResponseFuture();
                }
            }
            if (credentials == null) {
                credentials = checkMqttCredentials(mqtt, EncryptionUtil.getSha3Hash("|", mqtt.getClientId(), mqtt.getUserName()));
            }
        }
        if (credentials == null) {
            credentials = checkMqttCredentials(mqtt, EncryptionUtil.getSha3Hash(mqtt.getClientId()));
        }
        if (credentials != null) {
            return getDeviceInfo(credentials.getDeviceId(), credentials);
        } else {
            return getEmptyTransportApiResponseFuture();
        }
    }

    private DeviceCredentials checkMqttCredentials(TransportProtos.ValidateBasicMqttCredRequestMsg clientCred, String credId) {
        DeviceCredentials deviceCredentials = deviceCredentialsService.findDeviceCredentialsByCredentialsId(credId);
        if (deviceCredentials != null && deviceCredentials.getCredentialsType() == DeviceCredentialsType.MQTT_BASIC) {
            if (!checkMqttCredentials(clientCred, deviceCredentials)) {
                return null;
            } else {
                return deviceCredentials;
            }
        }
        return null;
    }

    private boolean checkMqttCredentials(TransportProtos.ValidateBasicMqttCredRequestMsg clientCred, DeviceCredentials deviceCredentials) {
        BasicMqttCredentials dbCred = JacksonUtil.fromString(deviceCredentials.getCredentialsValue(), BasicMqttCredentials.class);
        if (!StringUtils.isEmpty(dbCred.getClientId()) && !dbCred.getClientId().equals(clientCred.getClientId())) {
            return false;
        }
        if (!StringUtils.isEmpty(dbCred.getUserName()) && !dbCred.getUserName().equals(clientCred.getUserName())) {
            return false;
        }
        if (!StringUtils.isEmpty(dbCred.getPassword())) {
            if (StringUtils.isEmpty(clientCred.getPassword())) {
                return false;
            } else {
                if (!dbCred.getPassword().equals(clientCred.getPassword())) {
                    return false;
                }
            }
        }
        return true;
    }

    private ListenableFuture<TransportApiResponseMsg> handle(GetOrCreateDeviceFromGatewayRequestMsg requestMsg) {
        DeviceId gatewayId = new DeviceId(new UUID(requestMsg.getGatewayIdMSB(), requestMsg.getGatewayIdLSB()));
        ListenableFuture<Device> gatewayFuture = deviceService.findDeviceByIdAsync(TenantId.SYS_TENANT_ID, gatewayId);
        return Futures.transform(gatewayFuture, gateway -> {
            Lock deviceCreationLock = deviceCreationLocks.computeIfAbsent(requestMsg.getDeviceName(), id -> new ReentrantLock());
            deviceCreationLock.lock();
            try {
                Device device = deviceService.findDeviceByTenantIdAndName(gateway.getTenantId(), requestMsg.getDeviceName());
                if (device == null) {
                    TenantId tenantId = gateway.getTenantId();
                    device = new Device();
                    device.setTenantId(tenantId);
                    device.setName(requestMsg.getDeviceName());
                    device.setType(requestMsg.getDeviceType());
                    device.setCustomerId(gateway.getCustomerId());
                    DeviceProfile deviceProfile = deviceProfileCache.findOrCreateDeviceProfile(gateway.getTenantId(), requestMsg.getDeviceType());
                    device.setDeviceProfileId(deviceProfile.getId());
                    device = deviceService.saveDevice(device);
                    relationService.saveRelationAsync(TenantId.SYS_TENANT_ID, new EntityRelation(gateway.getId(), device.getId(), "Created"));
                    deviceStateService.onDeviceAdded(device);

                    TbMsgMetaData metaData = new TbMsgMetaData();
                    CustomerId customerId = gateway.getCustomerId();
                    if (customerId != null && !customerId.isNullUid()) {
                        metaData.putValue("customerId", customerId.toString());
                    }
                    metaData.putValue("gatewayId", gatewayId.toString());

                    DeviceId deviceId = device.getId();
                    ObjectNode entityNode = mapper.valueToTree(device);
                    TbMsg tbMsg = TbMsg.newMsg(DataConstants.ENTITY_CREATED, deviceId, metaData, TbMsgDataType.JSON, mapper.writeValueAsString(entityNode));
                    tbClusterService.pushMsgToRuleEngine(tenantId, deviceId, tbMsg, null);
                }
                GetOrCreateDeviceFromGatewayResponseMsg.Builder builder = GetOrCreateDeviceFromGatewayResponseMsg.newBuilder()
                        .setDeviceInfo(getDeviceInfoProto(device));
                DeviceProfile deviceProfile = deviceProfileCache.get(device.getTenantId(), device.getDeviceProfileId());
                if (deviceProfile != null) {
                    builder.setProfileBody(ByteString.copyFrom(dataDecodingEncodingService.encode(deviceProfile)));
                } else {
                    log.warn("[{}] Failed to find device profile [{}] for device. ", device.getId(), device.getDeviceProfileId());
                }
                return TransportApiResponseMsg.newBuilder()
                        .setGetOrCreateDeviceResponseMsg(builder.build())
                        .build();
            } catch (JsonProcessingException e) {
                log.warn("[{}] Failed to lookup device by gateway id and name: [{}]", gatewayId, requestMsg.getDeviceName(), e);
                throw new RuntimeException(e);
            } finally {
                deviceCreationLock.unlock();
            }
        }, dbCallbackExecutorService);
    }

    private ListenableFuture<TransportApiResponseMsg> handle(ProvisionDeviceRequestMsg requestMsg) {
        ListenableFuture<ProvisionResponse> provisionResponseFuture = null;
        try {
            provisionResponseFuture = Futures.immediateFuture(deviceProvisionService.provisionDevice(
                    new ProvisionRequest(
                            requestMsg.getDeviceName(),
                            requestMsg.getCredentialsType() != null ? DeviceCredentialsType.valueOf(requestMsg.getCredentialsType().name()) : null,
                            new ProvisionDeviceCredentialsData(requestMsg.getCredentialsDataProto().getValidateDeviceTokenRequestMsg().getToken(),
                                    requestMsg.getCredentialsDataProto().getValidateBasicMqttCredRequestMsg().getClientId(),
                                    requestMsg.getCredentialsDataProto().getValidateBasicMqttCredRequestMsg().getUserName(),
                                    requestMsg.getCredentialsDataProto().getValidateBasicMqttCredRequestMsg().getPassword(),
                                    requestMsg.getCredentialsDataProto().getValidateDeviceX509CertRequestMsg().getHash()),
                            new ProvisionDeviceProfileCredentials(
                                    requestMsg.getProvisionDeviceCredentialsMsg().getProvisionDeviceKey(),
                                    requestMsg.getProvisionDeviceCredentialsMsg().getProvisionDeviceSecret()))));
        } catch (ProvisionFailedException e) {
            return Futures.immediateFuture(getTransportApiResponseMsg(
                    new DeviceCredentials(),
                    TransportProtos.ProvisionResponseStatus.valueOf(e.getMessage())));
        }
        return Futures.transform(provisionResponseFuture, provisionResponse -> getTransportApiResponseMsg(provisionResponse.getDeviceCredentials(), TransportProtos.ProvisionResponseStatus.SUCCESS),
                dbCallbackExecutorService);
    }

    private TransportApiResponseMsg getTransportApiResponseMsg(DeviceCredentials deviceCredentials, TransportProtos.ProvisionResponseStatus status) {
        if (!status.equals(ProvisionResponseStatus.SUCCESS)) {
            return TransportApiResponseMsg.newBuilder().setProvisionDeviceResponseMsg(TransportProtos.ProvisionDeviceResponseMsg.newBuilder().setStatus(status).build()).build();
        }
        TransportProtos.ProvisionDeviceResponseMsg.Builder provisionResponse = TransportProtos.ProvisionDeviceResponseMsg.newBuilder()
                .setCredentialsType(TransportProtos.CredentialsType.valueOf(deviceCredentials.getCredentialsType().name()))
                .setStatus(status);
        switch (deviceCredentials.getCredentialsType()) {
            case ACCESS_TOKEN:
                provisionResponse.setCredentialsValue(deviceCredentials.getCredentialsId());
                break;
            case MQTT_BASIC:
            case X509_CERTIFICATE:
            case LWM2M_CREDENTIALS:
                provisionResponse.setCredentialsValue(deviceCredentials.getCredentialsValue());
                break;
        }

        return TransportApiResponseMsg.newBuilder()
                .setProvisionDeviceResponseMsg(provisionResponse.build())
                .build();
    }

    private ListenableFuture<TransportApiResponseMsg> handle(GetEntityProfileRequestMsg requestMsg) {
        EntityType entityType = EntityType.valueOf(requestMsg.getEntityType());
        UUID entityUuid = new UUID(requestMsg.getEntityIdMSB(), requestMsg.getEntityIdLSB());
        GetEntityProfileResponseMsg.Builder builder = GetEntityProfileResponseMsg.newBuilder();
        if (entityType.equals(EntityType.DEVICE_PROFILE)) {
            DeviceProfileId deviceProfileId = new DeviceProfileId(entityUuid);
            DeviceProfile deviceProfile = deviceProfileCache.find(deviceProfileId);
            builder.setData(ByteString.copyFrom(dataDecodingEncodingService.encode(deviceProfile)));
        } else if (entityType.equals(EntityType.TENANT)) {
            TenantId tenantId = new TenantId(entityUuid);
            TenantProfile tenantProfile = tenantProfileCache.get(tenantId);
            ApiUsageState state = apiUsageStateService.getApiUsageState(tenantId);
            builder.setData(ByteString.copyFrom(dataDecodingEncodingService.encode(tenantProfile)));
            builder.setApiState(ByteString.copyFrom(dataDecodingEncodingService.encode(state)));
        } else {
            throw new RuntimeException("Invalid entity profile request: " + entityType);
        }
        return Futures.immediateFuture(TransportApiResponseMsg.newBuilder().setEntityProfileResponseMsg(builder).build());
    }

<<<<<<< HEAD
    private ListenableFuture<TransportApiResponseMsg> handle(GetDeviceRequestMsg requestMsg) {
        DeviceId deviceId = new DeviceId(new UUID(requestMsg.getDeviceIdMSB(), requestMsg.getDeviceIdLSB()));
        Device device = deviceService.findDeviceById(TenantId.SYS_TENANT_ID, deviceId);

        TransportApiResponseMsg responseMsg;
        if (device != null) {
            UUID deviceProfileId = device.getDeviceProfileId().getId();
            responseMsg = TransportApiResponseMsg.newBuilder()
                    .setDeviceResponseMsg(TransportProtos.GetDeviceResponseMsg.newBuilder()
                            .setDeviceProfileIdMSB(deviceProfileId.getMostSignificantBits())
                            .setDeviceProfileIdLSB(deviceProfileId.getLeastSignificantBits())
                            .setDeviceTransportConfiguration(ByteString.copyFrom(
                                    dataDecodingEncodingService.encode(device.getDeviceData().getTransportConfiguration())
                            )))
                    .build();
        } else {
            responseMsg = TransportApiResponseMsg.getDefaultInstance();
        }

        return Futures.immediateFuture(responseMsg);
    }

    private ListenableFuture<TransportApiResponseMsg> handle(GetDeviceCredentialsRequestMsg requestMsg) {
        DeviceId deviceId = new DeviceId(new UUID(requestMsg.getDeviceIdMSB(), requestMsg.getDeviceIdLSB()));
        DeviceCredentials deviceCredentials = deviceCredentialsService.findDeviceCredentialsByDeviceId(TenantId.SYS_TENANT_ID, deviceId);

        return Futures.immediateFuture(TransportApiResponseMsg.newBuilder()
                .setDeviceCredentialsResponseMsg(TransportProtos.GetDeviceCredentialsResponseMsg.newBuilder()
                        .setDeviceCredentialsData(ByteString.copyFrom(dataDecodingEncodingService.encode(deviceCredentials))))
                .build());
    }


    private ListenableFuture<TransportApiResponseMsg> handle(GetResourcesRequestMsg requestMsg) {
=======
    private ListenableFuture<TransportApiResponseMsg> handle(GetResourceRequestMsg requestMsg) {
>>>>>>> 367be124
        TenantId tenantId = new TenantId(new UUID(requestMsg.getTenantIdMSB(), requestMsg.getTenantIdLSB()));
        ResourceType resourceType = ResourceType.valueOf(requestMsg.getResourceType());
        String resourceKey = requestMsg.getResourceKey();
        TransportProtos.GetResourceResponseMsg.Builder builder = TransportProtos.GetResourceResponseMsg.newBuilder();
        TbResource resource = resourceService.getResource(tenantId, resourceType, resourceKey);

        if (resource == null && !tenantId.equals(TenantId.SYS_TENANT_ID)) {
            resource = resourceService.getResource(TenantId.SYS_TENANT_ID, resourceType, resourceKey);
        }

        if (resource != null) {
            builder.setResource(ByteString.copyFrom(dataDecodingEncodingService.encode(resource)));
        }

        return Futures.immediateFuture(TransportApiResponseMsg.newBuilder().setResourceResponseMsg(builder).build());
    }

    // TODO: request snmp devices with pagination
    private ListenableFuture<TransportApiResponseMsg> handle(GetSnmpDevicesRequestMsg requestMsg) {
        List<UUID> result = deviceService.findDevicesIdsByDeviceProfileTransportType(DeviceTransportType.SNMP);
        GetSnmpDevicesResponseMsg responseMsg = GetSnmpDevicesResponseMsg.newBuilder()
                .addAllIds(result.stream()
                        .map(UUID::toString)
                        .collect(Collectors.toList()))
                .build();

        return Futures.immediateFuture(TransportApiResponseMsg.newBuilder()
                .setSnmpDevicesResponseMsg(responseMsg)
                .build());
    }

    private ListenableFuture<TransportApiResponseMsg> getDeviceInfo(DeviceId deviceId, DeviceCredentials credentials) {
        return Futures.transform(deviceService.findDeviceByIdAsync(TenantId.SYS_TENANT_ID, deviceId), device -> {
            if (device == null) {
                log.trace("[{}] Failed to lookup device by id", deviceId);
                return getEmptyTransportApiResponse();
            }
            try {
                ValidateDeviceCredentialsResponseMsg.Builder builder = ValidateDeviceCredentialsResponseMsg.newBuilder();
                builder.setDeviceInfo(getDeviceInfoProto(device));
                DeviceProfile deviceProfile = deviceProfileCache.get(device.getTenantId(), device.getDeviceProfileId());
                if (deviceProfile != null) {
                    builder.setProfileBody(ByteString.copyFrom(dataDecodingEncodingService.encode(deviceProfile)));
                } else {
                    log.warn("[{}] Failed to find device profile [{}] for device. ", device.getId(), device.getDeviceProfileId());
                }
                if (!StringUtils.isEmpty(credentials.getCredentialsValue())) {
                    builder.setCredentialsBody(credentials.getCredentialsValue());
                }
                return TransportApiResponseMsg.newBuilder()
                        .setValidateCredResponseMsg(builder.build()).build();
            } catch (JsonProcessingException e) {
                log.warn("[{}] Failed to lookup device by id", deviceId, e);
                return getEmptyTransportApiResponse();
            }
        }, MoreExecutors.directExecutor());
    }

    private DeviceInfoProto getDeviceInfoProto(Device device) throws JsonProcessingException {
        return DeviceInfoProto.newBuilder()
                .setTenantIdMSB(device.getTenantId().getId().getMostSignificantBits())
                .setTenantIdLSB(device.getTenantId().getId().getLeastSignificantBits())
                .setDeviceIdMSB(device.getId().getId().getMostSignificantBits())
                .setDeviceIdLSB(device.getId().getId().getLeastSignificantBits())
                .setDeviceName(device.getName())
                .setDeviceType(device.getType())
                .setDeviceProfileIdMSB(device.getDeviceProfileId().getId().getMostSignificantBits())
                .setDeviceProfileIdLSB(device.getDeviceProfileId().getId().getLeastSignificantBits())
                .setAdditionalInfo(mapper.writeValueAsString(device.getAdditionalInfo()))
                .build();
    }

    private ListenableFuture<TransportApiResponseMsg> getEmptyTransportApiResponseFuture() {
        return Futures.immediateFuture(getEmptyTransportApiResponse());
    }

    private TransportApiResponseMsg getEmptyTransportApiResponse() {
        return TransportApiResponseMsg.newBuilder()
                .setValidateCredResponseMsg(ValidateDeviceCredentialsResponseMsg.getDefaultInstance()).build();
    }

    private ListenableFuture<TransportApiResponseMsg> handle(TransportProtos.LwM2MRequestMsg requestMsg) {
        if (requestMsg.hasRegistrationMsg()) {
            return handleRegistration(requestMsg.getRegistrationMsg());
        } else {
            return Futures.immediateFailedFuture(new RuntimeException("Not supported!"));
        }
    }

    private ListenableFuture<TransportApiResponseMsg> handleRegistration(TransportProtos.LwM2MRegistrationRequestMsg msg) {
        TenantId tenantId = new TenantId(UUID.fromString(msg.getTenantId()));
        String deviceName = msg.getEndpoint();
        Lock deviceCreationLock = deviceCreationLocks.computeIfAbsent(deviceName, id -> new ReentrantLock());
        deviceCreationLock.lock();
        try {
            Device device = deviceService.findDeviceByTenantIdAndName(tenantId, deviceName);
            if (device == null) {
                device = new Device();
                device.setTenantId(tenantId);
                device.setName(deviceName);
                device.setType("LwM2M");
                device = deviceService.saveDevice(device);
                deviceStateService.onDeviceAdded(device);
            }
            TransportProtos.LwM2MRegistrationResponseMsg registrationResponseMsg =
                    TransportProtos.LwM2MRegistrationResponseMsg.newBuilder()
                            .setDeviceInfo(getDeviceInfoProto(device)).build();
            TransportProtos.LwM2MResponseMsg responseMsg = TransportProtos.LwM2MResponseMsg.newBuilder().setRegistrationMsg(registrationResponseMsg).build();
            return Futures.immediateFuture(TransportApiResponseMsg.newBuilder().setLwM2MResponseMsg(responseMsg).build());
        } catch (JsonProcessingException e) {
            log.warn("[{}][{}] Failed to lookup device by gateway id and name", tenantId, deviceName, e);
            throw new RuntimeException(e);
        } finally {
            deviceCreationLock.unlock();
        }
    }
}<|MERGE_RESOLUTION|>--- conflicted
+++ resolved
@@ -67,13 +67,9 @@
 import org.thingsboard.server.gen.transport.TransportProtos.GetEntityProfileResponseMsg;
 import org.thingsboard.server.gen.transport.TransportProtos.GetOrCreateDeviceFromGatewayRequestMsg;
 import org.thingsboard.server.gen.transport.TransportProtos.GetOrCreateDeviceFromGatewayResponseMsg;
-<<<<<<< HEAD
-import org.thingsboard.server.gen.transport.TransportProtos.GetResourcesRequestMsg;
 import org.thingsboard.server.gen.transport.TransportProtos.GetSnmpDevicesRequestMsg;
 import org.thingsboard.server.gen.transport.TransportProtos.GetSnmpDevicesResponseMsg;
-=======
 import org.thingsboard.server.gen.transport.TransportProtos.GetResourceRequestMsg;
->>>>>>> 367be124
 import org.thingsboard.server.gen.transport.TransportProtos.ProvisionDeviceRequestMsg;
 import org.thingsboard.server.gen.transport.TransportProtos.ProvisionResponseStatus;
 import org.thingsboard.server.gen.transport.TransportProtos.TransportApiRequestMsg;
@@ -90,17 +86,15 @@
 import org.thingsboard.server.service.queue.TbClusterService;
 import org.thingsboard.server.service.state.DeviceStateService;
 
-<<<<<<< HEAD
 import java.util.Collections;
 import java.util.List;
 import java.util.Optional;
-=======
->>>>>>> 367be124
 import java.util.UUID;
 import java.util.concurrent.ConcurrentHashMap;
 import java.util.concurrent.ConcurrentMap;
 import java.util.concurrent.locks.Lock;
 import java.util.concurrent.locks.ReentrantLock;
+import java.util.stream.Collectors;
 
 /**
  * Created by ashvayka on 05.10.18.
@@ -171,23 +165,15 @@
             ValidateDeviceLwM2MCredentialsRequestMsg msg = transportApiRequestMsg.getValidateDeviceLwM2MCredentialsRequestMsg();
             result = validateCredentials(msg.getCredentialsId(), DeviceCredentialsType.LWM2M_CREDENTIALS);
         } else if (transportApiRequestMsg.hasProvisionDeviceRequestMsg()) {
-<<<<<<< HEAD
             result = handle(transportApiRequestMsg.getProvisionDeviceRequestMsg());
-        } else if (transportApiRequestMsg.hasResourcesRequestMsg()) {
-            result = handle(transportApiRequestMsg.getResourcesRequestMsg());
+        } else if (transportApiRequestMsg.hasResourceRequestMsg()) {
+            result = handle(transportApiRequestMsg.getResourceRequestMsg());
         } else if (transportApiRequestMsg.hasSnmpDevicesRequestMsg()) {
             result = handle(transportApiRequestMsg.getSnmpDevicesRequestMsg());
         } else if (transportApiRequestMsg.hasDeviceRequestMsg()) {
             result = handle(transportApiRequestMsg.getDeviceRequestMsg());
         } else if (transportApiRequestMsg.hasDeviceCredentialsRequestMsg()) {
             result = handle(transportApiRequestMsg.getDeviceCredentialsRequestMsg());
-=======
-            return Futures.transform(handle(transportApiRequestMsg.getProvisionDeviceRequestMsg()),
-                    value -> new TbProtoQueueMsg<>(tbProtoQueueMsg.getKey(), value, tbProtoQueueMsg.getHeaders()), MoreExecutors.directExecutor());
-        } else if (transportApiRequestMsg.hasResourceRequestMsg()) {
-            return Futures.transform(handle(transportApiRequestMsg.getResourceRequestMsg()),
-                    value -> new TbProtoQueueMsg<>(tbProtoQueueMsg.getKey(), value, tbProtoQueueMsg.getHeaders()), MoreExecutors.directExecutor());
->>>>>>> 367be124
         }
 
         return Futures.transform(Optional.ofNullable(result).orElseGet(this::getEmptyTransportApiResponseFuture),
@@ -386,7 +372,6 @@
         return Futures.immediateFuture(TransportApiResponseMsg.newBuilder().setEntityProfileResponseMsg(builder).build());
     }
 
-<<<<<<< HEAD
     private ListenableFuture<TransportApiResponseMsg> handle(GetDeviceRequestMsg requestMsg) {
         DeviceId deviceId = new DeviceId(new UUID(requestMsg.getDeviceIdMSB(), requestMsg.getDeviceIdLSB()));
         Device device = deviceService.findDeviceById(TenantId.SYS_TENANT_ID, deviceId);
@@ -420,10 +405,7 @@
     }
 
 
-    private ListenableFuture<TransportApiResponseMsg> handle(GetResourcesRequestMsg requestMsg) {
-=======
     private ListenableFuture<TransportApiResponseMsg> handle(GetResourceRequestMsg requestMsg) {
->>>>>>> 367be124
         TenantId tenantId = new TenantId(new UUID(requestMsg.getTenantIdMSB(), requestMsg.getTenantIdLSB()));
         ResourceType resourceType = ResourceType.valueOf(requestMsg.getResourceType());
         String resourceKey = requestMsg.getResourceKey();
