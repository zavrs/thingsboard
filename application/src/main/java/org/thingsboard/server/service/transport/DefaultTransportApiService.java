--- conflicted
+++ resolved
@@ -23,6 +23,7 @@
 import com.google.common.util.concurrent.MoreExecutors;
 import com.google.protobuf.ByteString;
 import lombok.extern.slf4j.Slf4j;
+import org.springframework.beans.factory.annotation.Autowired;
 import org.springframework.security.crypto.bcrypt.BCryptPasswordEncoder;
 import org.springframework.stereotype.Service;
 import org.springframework.util.StringUtils;
@@ -51,10 +52,7 @@
 import org.thingsboard.server.dao.relation.RelationService;
 import org.thingsboard.server.dao.tenant.TenantProfileService;
 import org.thingsboard.server.dao.tenant.TenantService;
-<<<<<<< HEAD
 import org.thingsboard.server.dao.util.mapping.JacksonUtil;
-=======
->>>>>>> a0abcb97
 import org.thingsboard.server.gen.transport.TransportProtos;
 import org.thingsboard.server.gen.transport.TransportProtos.DeviceInfoProto;
 import org.thingsboard.server.gen.transport.TransportProtos.GetOrCreateDeviceFromGatewayRequestMsg;
@@ -144,13 +142,6 @@
             return Futures.transform(handle(transportApiRequestMsg.getGetOrCreateDeviceRequestMsg()),
                     value -> new TbProtoQueueMsg<>(tbProtoQueueMsg.getKey(), value, tbProtoQueueMsg.getHeaders()), MoreExecutors.directExecutor());
         } else if (transportApiRequestMsg.hasGetTenantRoutingInfoRequestMsg()) {
-<<<<<<< HEAD
-            return Futures.transform(handle(transportApiRequestMsg.getGetTenantRoutingInfoRequestMsg()),
-                    value -> new TbProtoQueueMsg<>(tbProtoQueueMsg.getKey(), value, tbProtoQueueMsg.getHeaders()), MoreExecutors.directExecutor());
-        } else if (transportApiRequestMsg.hasGetDeviceProfileRequestMsg()) {
-            return Futures.transform(handle(transportApiRequestMsg.getGetDeviceProfileRequestMsg()),
-                    value -> new TbProtoQueueMsg<>(tbProtoQueueMsg.getKey(), value, tbProtoQueueMsg.getHeaders()), MoreExecutors.directExecutor());
-=======
             return Futures.transform(handle(transportApiRequestMsg.getGetTenantRoutingInfoRequestMsg()), value -> new TbProtoQueueMsg<>(tbProtoQueueMsg.getKey(), value, tbProtoQueueMsg.getHeaders()), MoreExecutors.directExecutor());
         } else if (transportApiRequestMsg.hasGetQueueRoutingInfoRequestMsg()) {
             return Futures.transform(handle(transportApiRequestMsg.getGetQueueRoutingInfoRequestMsg()), value -> new TbProtoQueueMsg<>(tbProtoQueueMsg.getKey(), value, tbProtoQueueMsg.getHeaders()), MoreExecutors.directExecutor());
@@ -158,7 +149,9 @@
             return Futures.transform(handle(transportApiRequestMsg.getGetTenantQueueRoutingInfoRequestMsg()), value -> new TbProtoQueueMsg<>(tbProtoQueueMsg.getKey(), value, tbProtoQueueMsg.getHeaders()), MoreExecutors.directExecutor());
         } else if (transportApiRequestMsg.hasGetAllQueueRoutingInfoRequestMsg()) {
             return Futures.transform(handle(transportApiRequestMsg.getGetAllQueueRoutingInfoRequestMsg()), value -> new TbProtoQueueMsg<>(tbProtoQueueMsg.getKey(), value, tbProtoQueueMsg.getHeaders()), MoreExecutors.directExecutor());
->>>>>>> a0abcb97
+        } else if (transportApiRequestMsg.hasGetDeviceProfileRequestMsg()) {
+            return Futures.transform(handle(transportApiRequestMsg.getGetDeviceProfileRequestMsg()),
+                    value -> new TbProtoQueueMsg<>(tbProtoQueueMsg.getKey(), value, tbProtoQueueMsg.getHeaders()), MoreExecutors.directExecutor());
         }
         return Futures.transform(getEmptyTransportApiResponseFuture(),
                 value -> new TbProtoQueueMsg<>(tbProtoQueueMsg.getKey(), value, tbProtoQueueMsg.getHeaders()), MoreExecutors.directExecutor());
