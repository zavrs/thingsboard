/**
 * Copyright © 2016-2018 The Thingsboard Authors
 *
 * Licensed under the Apache License, Version 2.0 (the "License");
 * you may not use this file except in compliance with the License.
 * You may obtain a copy of the License at
 *
 *     http://www.apache.org/licenses/LICENSE-2.0
 *
 * Unless required by applicable law or agreed to in writing, software
 * distributed under the License is distributed on an "AS IS" BASIS,
 * WITHOUT WARRANTIES OR CONDITIONS OF ANY KIND, either express or implied.
 * See the License for the specific language governing permissions and
 * limitations under the License.
 */
package org.thingsboard.server.dao.timeseries;

import com.datastax.driver.core.*;
import com.datastax.driver.core.querybuilder.QueryBuilder;
import com.datastax.driver.core.querybuilder.Select;
import com.google.common.base.Function;
import com.google.common.util.concurrent.AsyncFunction;
import com.google.common.util.concurrent.FutureCallback;
import com.google.common.util.concurrent.Futures;
import com.google.common.util.concurrent.ListenableFuture;
import lombok.extern.slf4j.Slf4j;
import org.springframework.beans.factory.annotation.Autowired;
import org.springframework.beans.factory.annotation.Value;
import org.springframework.core.env.Environment;
import org.springframework.stereotype.Component;
import org.thingsboard.server.common.data.id.EntityId;
import org.thingsboard.server.common.data.kv.Aggregation;
import org.thingsboard.server.common.data.kv.BaseTsKvQuery;
import org.thingsboard.server.common.data.kv.BasicTsKvEntry;
import org.thingsboard.server.common.data.kv.BooleanDataEntry;
import org.thingsboard.server.common.data.kv.DataType;
import org.thingsboard.server.common.data.kv.DoubleDataEntry;
import org.thingsboard.server.common.data.kv.KvEntry;
import org.thingsboard.server.common.data.kv.LongDataEntry;
import org.thingsboard.server.common.data.kv.StringDataEntry;
import org.thingsboard.server.common.data.kv.TsKvEntry;
import org.thingsboard.server.common.data.kv.TsKvQuery;
import org.thingsboard.server.dao.model.ModelConstants;
import org.thingsboard.server.dao.nosql.CassandraAbstractAsyncDao;
import org.thingsboard.server.dao.util.NoSqlDao;

import javax.annotation.Nullable;
import javax.annotation.PostConstruct;
import javax.annotation.PreDestroy;
import java.time.Instant;
import java.time.LocalDateTime;
import java.time.ZoneOffset;
<<<<<<< HEAD
import java.util.*;
=======
import java.util.Arrays;
import java.util.List;
import java.util.ArrayList;
import java.util.Optional;
import java.util.Collections;
>>>>>>> 291634c1
import java.util.stream.Collectors;

import static com.datastax.driver.core.querybuilder.QueryBuilder.eq;

/**
 * @author Andrew Shvayka
 */
@Component
@Slf4j
@NoSqlDao
public class CassandraBaseTimeseriesDao extends CassandraAbstractAsyncDao implements TimeseriesDao {

    private static final int MIN_AGGREGATION_STEP_MS = 1000;
    public static final String INSERT_INTO = "INSERT INTO ";
    public static final String GENERATED_QUERY_FOR_ENTITY_TYPE_AND_ENTITY_ID = "Generated query [{}] for entityType {} and entityId {}";
    public static final String SELECT_PREFIX = "SELECT ";
    public static final String EQUALS_PARAM = " = ? ";
    public static final String ASC_ORDER = "ASC";
    public static final String DESC_ORDER = "DESC";


    private static List<Long> FIXED_PARTITION = Arrays.asList(new Long[]{0L});

    @Autowired
    private Environment environment;

    @Value("${cassandra.query.ts_key_value_partitioning}")
    private String partitioning;

    @Value("${cassandra.query.ts_key_value_ttl}")
    private long systemTtl;

    private TsPartitionDate tsFormat;

    private PreparedStatement partitionInsertStmt;
    private PreparedStatement partitionInsertTtlStmt;
    private PreparedStatement latestInsertStmt;
    private PreparedStatement[] saveStmts;
    private PreparedStatement[] saveTtlStmts;
    private PreparedStatement[] fetchStmtsAsc;
    private PreparedStatement[] fetchStmtsDesc;
    private PreparedStatement findLatestStmt;
    private PreparedStatement findAllLatestStmt;
    private PreparedStatement deleteStmt;
    private PreparedStatement deletePartitionStmt;

    private boolean isInstall() {
        return environment.acceptsProfiles("install");
    }

    @PostConstruct
    public void init() {
        super.startExecutor();
        if (!isInstall()) {
            getFetchStmt(Aggregation.NONE, DESC_ORDER);
            Optional<TsPartitionDate> partition = TsPartitionDate.parse(partitioning);
            if (partition.isPresent()) {
                tsFormat = partition.get();
            } else {
                log.warn("Incorrect configuration of partitioning {}", partitioning);
                throw new RuntimeException("Failed to parse partitioning property: " + partitioning + "!");
            }
        }
    }

    @PreDestroy
    public void stop() {
        super.stopExecutor();
    }

    @Override
    public ListenableFuture<List<TsKvEntry>> findAllAsync(EntityId entityId, List<TsKvQuery> queries) {
        List<ListenableFuture<List<TsKvEntry>>> futures = queries.stream().map(query -> findAllAsync(entityId, query)).collect(Collectors.toList());
        return Futures.transform(Futures.allAsList(futures), new Function<List<List<TsKvEntry>>, List<TsKvEntry>>() {
            @Nullable
            @Override
            public List<TsKvEntry> apply(@Nullable List<List<TsKvEntry>> results) {
                if (results == null || results.isEmpty()) {
                    return null;
                }
                return results.stream()
                        .flatMap(List::stream)
                        .collect(Collectors.toList());
            }
        }, readResultsProcessingExecutor);
    }


    private ListenableFuture<List<TsKvEntry>> findAllAsync(EntityId entityId, TsKvQuery query) {
        if (query.getAggregation() == Aggregation.NONE) {
            return findAllAsyncWithLimit(entityId, query);
        } else {
            long step = Math.max(query.getInterval(), MIN_AGGREGATION_STEP_MS);
            long stepTs = query.getStartTs();
            List<ListenableFuture<Optional<TsKvEntry>>> futures = new ArrayList<>();
            while (stepTs < query.getEndTs()) {
                long startTs = stepTs;
                long endTs = stepTs + step;
                TsKvQuery subQuery = new BaseTsKvQuery(query.getKey(), startTs, endTs, step, 1, query.getAggregation(), query.getOrderBy(), false);
                futures.add(findAndAggregateAsync(entityId, subQuery, toPartitionTs(startTs), toPartitionTs(endTs)));
                stepTs = endTs;
            }
            ListenableFuture<List<Optional<TsKvEntry>>> future = Futures.allAsList(futures);
            return Futures.transform(future, new Function<List<Optional<TsKvEntry>>, List<TsKvEntry>>() {
                @Nullable
                @Override
                public List<TsKvEntry> apply(@Nullable List<Optional<TsKvEntry>> input) {
                    return input == null ? Collections.emptyList() : input.stream().filter(v -> v.isPresent()).map(v -> v.get()).collect(Collectors.toList());
                }
            }, readResultsProcessingExecutor);
        }
    }

    public boolean isFixedPartitioning() {
        return tsFormat.getTruncateUnit().equals(TsPartitionDate.EPOCH_START);
    }

    private ListenableFuture<List<Long>> getPartitionsFuture(TsKvQuery query, EntityId entityId, long minPartition, long maxPartition) {
        if (isFixedPartitioning()) { //no need to fetch partitions from DB
            return Futures.immediateFuture(FIXED_PARTITION);
        }
        ResultSetFuture partitionsFuture = fetchPartitions(entityId, query.getKey(), minPartition, maxPartition);
        return Futures.transform(partitionsFuture, getPartitionsArrayFunction(), readResultsProcessingExecutor);
    }

    private ListenableFuture<List<TsKvEntry>> findAllAsyncWithLimit(EntityId entityId, TsKvQuery query) {

        long minPartition = toPartitionTs(query.getStartTs());
        long maxPartition = toPartitionTs(query.getEndTs());

        final ListenableFuture<List<Long>> partitionsListFuture = getPartitionsFuture(query, entityId, minPartition, maxPartition);
        final SimpleListenableFuture<List<TsKvEntry>> resultFuture = new SimpleListenableFuture<>();

        Futures.addCallback(partitionsListFuture, new FutureCallback<List<Long>>() {
            @Override
            public void onSuccess(@Nullable List<Long> partitions) {
                TsKvQueryCursor cursor = new TsKvQueryCursor(entityId.getEntityType().name(), entityId.getId(), query, partitions);
                findAllAsyncSequentiallyWithLimit(cursor, resultFuture);
            }

            @Override
            public void onFailure(Throwable t) {
                log.error("[{}][{}] Failed to fetch partitions for interval {}-{}", entityId.getEntityType().name(), entityId.getId(), toPartitionTs(query.getStartTs()), toPartitionTs(query.getEndTs()), t);
            }
        }, readResultsProcessingExecutor);

        return resultFuture;
    }

    private long toPartitionTs(long ts) {
        LocalDateTime time = LocalDateTime.ofInstant(Instant.ofEpochMilli(ts), ZoneOffset.UTC);
        return tsFormat.truncatedTo(time).toInstant(ZoneOffset.UTC).toEpochMilli();
    }

    private void findAllAsyncSequentiallyWithLimit(final TsKvQueryCursor cursor, final SimpleListenableFuture<List<TsKvEntry>> resultFuture) {
        if (cursor.isFull() || !cursor.hasNextPartition()) {
            resultFuture.set(cursor.getData());
        } else {
            PreparedStatement proto = getFetchStmt(Aggregation.NONE, cursor.getOrderBy());
            BoundStatement stmt = proto.bind();
            stmt.setString(0, cursor.getEntityType());
            stmt.setUUID(1, cursor.getEntityId());
            stmt.setString(2, cursor.getKey());
            stmt.setLong(3, cursor.getNextPartition());
            stmt.setLong(4, cursor.getStartTs());
            stmt.setLong(5, cursor.getEndTs());
            stmt.setInt(6, cursor.getCurrentLimit());

            Futures.addCallback(executeAsyncRead(stmt), new FutureCallback<ResultSet>() {
                @Override
                public void onSuccess(@Nullable ResultSet result) {
                    cursor.addData(convertResultToTsKvEntryList(result == null ? Collections.emptyList() : result.all()));
                    findAllAsyncSequentiallyWithLimit(cursor, resultFuture);
                }

                @Override
                public void onFailure(Throwable t) {
                    log.error("[{}][{}] Failed to fetch data for query {}-{}", stmt, t);
                }
            }, readResultsProcessingExecutor);
        }
    }

    private ListenableFuture<Optional<TsKvEntry>> findAndAggregateAsync(EntityId entityId, TsKvQuery query, long minPartition, long maxPartition) {
        final Aggregation aggregation = query.getAggregation();
        final String key = query.getKey();
        final long startTs = query.getStartTs();
        final long endTs = query.getEndTs();
        final long ts = startTs + (endTs - startTs) / 2;


        ListenableFuture<List<Long>> partitionsListFuture = getPartitionsFuture(query, entityId, minPartition, maxPartition);
        ListenableFuture<List<ResultSet>> aggregationChunks = Futures.transformAsync(partitionsListFuture,
                getFetchChunksAsyncFunction(entityId, key, aggregation, startTs, endTs), readResultsProcessingExecutor);

        return Futures.transform(aggregationChunks, new AggregatePartitionsFunction(aggregation, key, ts), readResultsProcessingExecutor);
    }

    private Function<ResultSet, List<Long>> getPartitionsArrayFunction() {
        return rows -> rows.all().stream()
                .map(row -> row.getLong(ModelConstants.PARTITION_COLUMN)).collect(Collectors.toList());
    }

    private AsyncFunction<List<Long>, List<ResultSet>> getFetchChunksAsyncFunction(EntityId entityId, String key, Aggregation aggregation, long startTs, long endTs) {
        return partitions -> {
            try {
                PreparedStatement proto = getFetchStmt(aggregation, DESC_ORDER);
                List<ResultSetFuture> futures = new ArrayList<>(partitions.size());
                for (Long partition : partitions) {
                    log.trace("Fetching data for partition [{}] for entityType {} and entityId {}", partition, entityId.getEntityType(), entityId.getId());
                    BoundStatement stmt = proto.bind();
                    stmt.setString(0, entityId.getEntityType().name());
                    stmt.setUUID(1, entityId.getId());
                    stmt.setString(2, key);
                    stmt.setLong(3, partition);
                    stmt.setLong(4, startTs);
                    stmt.setLong(5, endTs);
                    log.debug(GENERATED_QUERY_FOR_ENTITY_TYPE_AND_ENTITY_ID, stmt, entityId.getEntityType(), entityId.getId());
                    futures.add(executeAsyncRead(stmt));
                }
                return Futures.allAsList(futures);
            } catch (Throwable e) {
                log.error("Failed to fetch data", e);
                throw e;
            }
        };
    }

    @Override
    public ListenableFuture<TsKvEntry> findLatest(EntityId entityId, String key) {
        BoundStatement stmt = getFindLatestStmt().bind();
        stmt.setString(0, entityId.getEntityType().name());
        stmt.setUUID(1, entityId.getId());
        stmt.setString(2, key);
        log.debug(GENERATED_QUERY_FOR_ENTITY_TYPE_AND_ENTITY_ID, stmt, entityId.getEntityType(), entityId.getId());
        return getFuture(executeAsyncRead(stmt), rs -> convertResultToTsKvEntry(key, rs.one()));
    }

    @Override
    public ListenableFuture<List<TsKvEntry>> findAllLatest(EntityId entityId) {
        BoundStatement stmt = getFindAllLatestStmt().bind();
        stmt.setString(0, entityId.getEntityType().name());
        stmt.setUUID(1, entityId.getId());
        log.debug(GENERATED_QUERY_FOR_ENTITY_TYPE_AND_ENTITY_ID, stmt, entityId.getEntityType(), entityId.getId());
        return getFuture(executeAsyncRead(stmt), rs -> convertResultToTsKvEntryList(rs.all()));
    }

    @Override
    public ListenableFuture<Void> save(EntityId entityId, TsKvEntry tsKvEntry, long ttl) {
        ttl = computeTtl(ttl);
        long partition = toPartitionTs(tsKvEntry.getTs());
        DataType type = tsKvEntry.getDataType();
        BoundStatement stmt = (ttl == 0 ? getSaveStmt(type) : getSaveTtlStmt(type)).bind();
        stmt.setString(0, entityId.getEntityType().name())
                .setUUID(1, entityId.getId())
                .setString(2, tsKvEntry.getKey())
                .setLong(3, partition)
                .setLong(4, tsKvEntry.getTs());
        addValue(tsKvEntry, stmt, 5);
        if (ttl > 0) {
            stmt.setInt(6, (int) ttl);
        }
        return getFuture(executeAsyncWrite(stmt), rs -> null);
    }

    @Override
    public ListenableFuture<Void> savePartition(EntityId entityId, long tsKvEntryTs, String key, long ttl) {
        if (isFixedPartitioning()) {
            return Futures.immediateFuture(null);
        }
        ttl = computeTtl(ttl);
        long partition = toPartitionTs(tsKvEntryTs);
        log.debug("Saving partition {} for the entity [{}-{}] and key {}", partition, entityId.getEntityType(), entityId.getId(), key);
        BoundStatement stmt = (ttl == 0 ? getPartitionInsertStmt() : getPartitionInsertTtlStmt()).bind();
        stmt = stmt.setString(0, entityId.getEntityType().name())
                .setUUID(1, entityId.getId())
                .setLong(2, partition)
                .setString(3, key);
        if (ttl > 0) {
            stmt.setInt(4, (int) ttl);
        }
        return getFuture(executeAsyncWrite(stmt), rs -> null);
    }

    private long computeTtl(long ttl) {
        if (systemTtl > 0) {
            if (ttl == 0) {
                ttl = systemTtl;
            } else {
                ttl = Math.min(systemTtl, ttl);
            }
        }
        return ttl;
    }

    @Override
    public ListenableFuture<Void> saveLatest(EntityId entityId, TsKvEntry tsKvEntry) {
        BoundStatement stmt = getLatestStmt().bind()
                .setString(0, entityId.getEntityType().name())
                .setUUID(1, entityId.getId())
                .setString(2, tsKvEntry.getKey())
                .setLong(3, tsKvEntry.getTs())
                .set(4, tsKvEntry.getBooleanValue().orElse(null), Boolean.class)
                .set(5, tsKvEntry.getStrValue().orElse(null), String.class)
                .set(6, tsKvEntry.getLongValue().orElse(null), Long.class)
                .set(7, tsKvEntry.getDoubleValue().orElse(null), Double.class);
        return getFuture(executeAsyncWrite(stmt), rs -> null);
    }

    @Override
    public ListenableFuture<Void> remove(EntityId entityId, TsKvQuery query) {
        long minPartition = toPartitionTs(query.getStartTs());
        long maxPartition = toPartitionTs(query.getEndTs());

        ResultSetFuture partitionsFuture = fetchPartitions(entityId, query.getKey(), minPartition, maxPartition);

        final SimpleListenableFuture<Void> resultFuture = new SimpleListenableFuture<>();
        final ListenableFuture<List<Long>> partitionsListFuture = Futures.transform(partitionsFuture, getPartitionsArrayFunction(), readResultsProcessingExecutor);

        Futures.addCallback(partitionsListFuture, new FutureCallback<List<Long>>() {
            @Override
            public void onSuccess(@Nullable List<Long> partitions) {
                TsKvQueryCursor cursor = new TsKvQueryCursor(entityId.getEntityType().name(), entityId.getId(), query, partitions);
                deleteAsync(cursor, resultFuture);
            }

            @Override
            public void onFailure(Throwable t) {
                log.error("[{}][{}] Failed to fetch partitions for interval {}-{}", entityId.getEntityType().name(), entityId.getId(), minPartition, maxPartition, t);
            }
        }, readResultsProcessingExecutor);
        return resultFuture;
    }

    private void deleteAsync(final TsKvQueryCursor cursor, final SimpleListenableFuture<Void> resultFuture) {
        if (!cursor.hasNextPartition()) {
            resultFuture.set(null);
        } else {
            PreparedStatement proto = getDeleteStmt();
            BoundStatement stmt = proto.bind();
            stmt.setString(0, cursor.getEntityType());
            stmt.setUUID(1, cursor.getEntityId());
            stmt.setString(2, cursor.getKey());
            stmt.setLong(3, cursor.getNextPartition());
            stmt.setLong(4, cursor.getStartTs());
            stmt.setLong(5, cursor.getEndTs());

            Futures.addCallback(executeAsyncWrite(stmt), new FutureCallback<ResultSet>() {
                @Override
                public void onSuccess(@Nullable ResultSet result) {
                    deleteAsync(cursor, resultFuture);
                }

                @Override
                public void onFailure(Throwable t) {
                    log.error("[{}][{}] Failed to delete data for query {}-{}", stmt, t);
                }
            }, readResultsProcessingExecutor);
        }
    }

    private PreparedStatement getDeleteStmt() {
        if (deleteStmt == null) {
            deleteStmt = prepare("DELETE FROM " + ModelConstants.TS_KV_CF +
                    " WHERE " + ModelConstants.ENTITY_TYPE_COLUMN + EQUALS_PARAM
                    + "AND " + ModelConstants.ENTITY_ID_COLUMN + EQUALS_PARAM
                    + "AND " + ModelConstants.KEY_COLUMN + EQUALS_PARAM
                    + "AND " + ModelConstants.PARTITION_COLUMN + EQUALS_PARAM
                    + "AND " + ModelConstants.TS_COLUMN + " > ? "
                    + "AND " + ModelConstants.TS_COLUMN + " <= ?");
        }
        return deleteStmt;
    }

    @Override
    public ListenableFuture<Void> removeLatest(EntityId entityId, TsKvQuery query) {
        ListenableFuture<TsKvEntry> latestEntryFuture = findLatest(entityId, query.getKey());

        ListenableFuture<Boolean> booleanFuture = Futures.transformAsync(latestEntryFuture, latestEntry -> {
            long ts = latestEntry.getTs();
            if (ts >= query.getStartTs() && ts <= query.getEndTs()) {
                return Futures.immediateFuture(true);
            } else {
                log.trace("Won't be deleted latest value for [{}], key - {}", entityId, query.getKey());
            }
            return Futures.immediateFuture(false);
        }, readResultsProcessingExecutor);

        ListenableFuture<Void> removedLatestFuture = Futures.transformAsync(booleanFuture, isRemove -> {
            if (isRemove) {
                return deleteLatest(entityId, query.getKey());
            }
            return Futures.immediateFuture(null);
        }, readResultsProcessingExecutor);

        if (query.getRewriteLatestIfDeleted()) {
            ListenableFuture<Void> savedLatestFuture = Futures.transformAsync(booleanFuture, isRemove -> {
                if (isRemove) {
                    return getNewLatestEntryFuture(entityId, query);
                }
                return Futures.immediateFuture(null);
            }, readResultsProcessingExecutor);

            return Futures.transformAsync(Futures.allAsList(Arrays.asList(savedLatestFuture, removedLatestFuture)),
                    list -> Futures.immediateFuture(null), readResultsProcessingExecutor);
        }
        return removedLatestFuture;
    }

    private ListenableFuture<Void> getNewLatestEntryFuture(EntityId entityId, TsKvQuery query) {
        long startTs = 0;
        long endTs = query.getStartTs() - 1;
        TsKvQuery findNewLatestQuery = new BaseTsKvQuery(query.getKey(), startTs, endTs, endTs - startTs, 1,
                Aggregation.NONE, DESC_ORDER, false);
        ListenableFuture<List<TsKvEntry>> future = findAllAsync(entityId, findNewLatestQuery);

        return Futures.transformAsync(future, entryList -> {
            if (entryList.size() == 1) {
                return saveLatest(entityId, entryList.get(0));
            } else {
                log.trace("Could not find new latest value for [{}], key - {}", entityId, query.getKey());
            }
            return Futures.immediateFuture(null);
        }, readResultsProcessingExecutor);
    }

    private ListenableFuture<Void> deleteLatest(EntityId entityId, String key) {
        Statement delete = QueryBuilder.delete().all().from(ModelConstants.TS_KV_LATEST_CF)
                .where(eq(ModelConstants.ENTITY_TYPE_COLUMN, entityId.getEntityType()))
                .and(eq(ModelConstants.ENTITY_ID_COLUMN, entityId.getId()))
                .and(eq(ModelConstants.KEY_COLUMN, key));
        log.debug("Remove request: {}", delete.toString());
        return getFuture(executeAsyncWrite(delete), rs -> null);
    }

    @Override
    public ListenableFuture<Void> removePartition(EntityId entityId, TsKvQuery query) {
        long minPartition = toPartitionTs(query.getStartTs());
        long maxPartition = toPartitionTs(query.getEndTs());
        if (minPartition == maxPartition) {
            return Futures.immediateFuture(null);
        } else {
            ResultSetFuture partitionsFuture = fetchPartitions(entityId, query.getKey(), minPartition, maxPartition);

            final SimpleListenableFuture<Void> resultFuture = new SimpleListenableFuture<>();
            final ListenableFuture<List<Long>> partitionsListFuture = Futures.transform(partitionsFuture, getPartitionsArrayFunction(), readResultsProcessingExecutor);

            Futures.addCallback(partitionsListFuture, new FutureCallback<List<Long>>() {
                @Override
                public void onSuccess(@Nullable List<Long> partitions) {
                    int index = 0;
                    if (minPartition != query.getStartTs()) {
                        index = 1;
                    }
                    List<Long> partitionsToDelete = new ArrayList<>();
                    for (int i = index; i < partitions.size() - 1; i++) {
                        partitionsToDelete.add(partitions.get(i));
                    }
                    TsKvQueryCursor cursor = new TsKvQueryCursor(entityId.getEntityType().name(), entityId.getId(), query, partitionsToDelete);
                    deletePartitionAsync(cursor, resultFuture);
                }

                @Override
                public void onFailure(Throwable t) {
                    log.error("[{}][{}] Failed to fetch partitions for interval {}-{}", entityId.getEntityType().name(), entityId.getId(), minPartition, maxPartition, t);
                }
            }, readResultsProcessingExecutor);
            return resultFuture;
        }
    }

    private void deletePartitionAsync(final TsKvQueryCursor cursor, final SimpleListenableFuture<Void> resultFuture) {
        if (!cursor.hasNextPartition()) {
            resultFuture.set(null);
        } else {
            PreparedStatement proto = getDeletePartitionStmt();
            BoundStatement stmt = proto.bind();
            stmt.setString(0, cursor.getEntityType());
            stmt.setUUID(1, cursor.getEntityId());
            stmt.setLong(2, cursor.getNextPartition());
            stmt.setString(3, cursor.getKey());

            Futures.addCallback(executeAsyncWrite(stmt), new FutureCallback<ResultSet>() {
                @Override
                public void onSuccess(@Nullable ResultSet result) {
                    deletePartitionAsync(cursor, resultFuture);
                }

                @Override
                public void onFailure(Throwable t) {
                    log.error("[{}][{}] Failed to delete data for query {}-{}", stmt, t);
                }
            }, readResultsProcessingExecutor);
        }
    }

    private PreparedStatement getDeletePartitionStmt() {
        if (deletePartitionStmt == null) {
            deletePartitionStmt = prepare("DELETE FROM " + ModelConstants.TS_KV_PARTITIONS_CF +
                    " WHERE " + ModelConstants.ENTITY_TYPE_COLUMN + EQUALS_PARAM
                    + "AND " + ModelConstants.ENTITY_ID_COLUMN + EQUALS_PARAM
                    + "AND " + ModelConstants.PARTITION_COLUMN + EQUALS_PARAM
                    + "AND " + ModelConstants.KEY_COLUMN + EQUALS_PARAM);
        }
        return deletePartitionStmt;
    }

    private List<TsKvEntry> convertResultToTsKvEntryList(List<Row> rows) {
        List<TsKvEntry> entries = new ArrayList<>(rows.size());
        if (!rows.isEmpty()) {
            rows.forEach(row -> entries.add(convertResultToTsKvEntry(row)));
        }
        return entries;
    }

    private TsKvEntry convertResultToTsKvEntry(String key, Row row) {
        if (row != null) {
            long ts = row.getLong(ModelConstants.TS_COLUMN);
            return new BasicTsKvEntry(ts, toKvEntry(row, key));
        } else {
            return new BasicTsKvEntry(System.currentTimeMillis(), new StringDataEntry(key, null));
        }
    }

    private TsKvEntry convertResultToTsKvEntry(Row row) {
        String key = row.getString(ModelConstants.KEY_COLUMN);
        long ts = row.getLong(ModelConstants.TS_COLUMN);
        return new BasicTsKvEntry(ts, toKvEntry(row, key));
    }

    public static KvEntry toKvEntry(Row row, String key) {
        KvEntry kvEntry = null;
        String strV = row.get(ModelConstants.STRING_VALUE_COLUMN, String.class);
        if (strV != null) {
            kvEntry = new StringDataEntry(key, strV);
        } else {
            Long longV = row.get(ModelConstants.LONG_VALUE_COLUMN, Long.class);
            if (longV != null) {
                kvEntry = new LongDataEntry(key, longV);
            } else {
                Double doubleV = row.get(ModelConstants.DOUBLE_VALUE_COLUMN, Double.class);
                if (doubleV != null) {
                    kvEntry = new DoubleDataEntry(key, doubleV);
                } else {
                    Boolean boolV = row.get(ModelConstants.BOOLEAN_VALUE_COLUMN, Boolean.class);
                    if (boolV != null) {
                        kvEntry = new BooleanDataEntry(key, boolV);
                    } else {
                        log.warn("All values in key-value row are nullable ");
                    }
                }
            }
        }
        return kvEntry;
    }

    /**
     * Select existing partitions from the table
     * <code>{@link ModelConstants#TS_KV_PARTITIONS_CF}</code> for the given entity
     */
    private ResultSetFuture fetchPartitions(EntityId entityId, String key, long minPartition, long maxPartition) {
        Select.Where select = QueryBuilder.select(ModelConstants.PARTITION_COLUMN).from(ModelConstants.TS_KV_PARTITIONS_CF).where(eq(ModelConstants.ENTITY_TYPE_COLUMN, entityId.getEntityType().name()))
                .and(eq(ModelConstants.ENTITY_ID_COLUMN, entityId.getId())).and(eq(ModelConstants.KEY_COLUMN, key));
        select.and(QueryBuilder.gte(ModelConstants.PARTITION_COLUMN, minPartition));
        select.and(QueryBuilder.lte(ModelConstants.PARTITION_COLUMN, maxPartition));
        return executeAsyncRead(select);
    }

    private PreparedStatement getSaveStmt(DataType dataType) {
        if (saveStmts == null) {
            saveStmts = new PreparedStatement[DataType.values().length];
            for (DataType type : DataType.values()) {
                saveStmts[type.ordinal()] = prepare(INSERT_INTO + ModelConstants.TS_KV_CF +
                        "(" + ModelConstants.ENTITY_TYPE_COLUMN +
                        "," + ModelConstants.ENTITY_ID_COLUMN +
                        "," + ModelConstants.KEY_COLUMN +
                        "," + ModelConstants.PARTITION_COLUMN +
                        "," + ModelConstants.TS_COLUMN +
                        "," + getColumnName(type) + ")" +
                        " VALUES(?, ?, ?, ?, ?, ?)");
            }
        }
        return saveStmts[dataType.ordinal()];
    }

    private PreparedStatement getSaveTtlStmt(DataType dataType) {
        if (saveTtlStmts == null) {
            saveTtlStmts = new PreparedStatement[DataType.values().length];
            for (DataType type : DataType.values()) {
                saveTtlStmts[type.ordinal()] = prepare(INSERT_INTO + ModelConstants.TS_KV_CF +
                        "(" + ModelConstants.ENTITY_TYPE_COLUMN +
                        "," + ModelConstants.ENTITY_ID_COLUMN +
                        "," + ModelConstants.KEY_COLUMN +
                        "," + ModelConstants.PARTITION_COLUMN +
                        "," + ModelConstants.TS_COLUMN +
                        "," + getColumnName(type) + ")" +
                        " VALUES(?, ?, ?, ?, ?, ?) USING TTL ?");
            }
        }
        return saveTtlStmts[dataType.ordinal()];
    }

    private PreparedStatement getFetchStmt(Aggregation aggType, String orderBy) {
        switch (orderBy) {
            case ASC_ORDER:
                if (fetchStmtsAsc == null) {
                    fetchStmtsAsc = initFetchStmt(orderBy);
                }
                return fetchStmtsAsc[aggType.ordinal()];
            case DESC_ORDER:
                if (fetchStmtsDesc == null) {
                    fetchStmtsDesc = initFetchStmt(orderBy);
                }
                return fetchStmtsDesc[aggType.ordinal()];
            default:
                throw new RuntimeException("Not supported" + orderBy + "order!");
        }
    }

    private PreparedStatement[] initFetchStmt(String orderBy) {
        PreparedStatement[] fetchStmts = new PreparedStatement[Aggregation.values().length];
        for (Aggregation type : Aggregation.values()) {
            if (type == Aggregation.SUM && fetchStmts[Aggregation.AVG.ordinal()] != null) {
                fetchStmts[type.ordinal()] = fetchStmts[Aggregation.AVG.ordinal()];
            } else if (type == Aggregation.AVG && fetchStmts[Aggregation.SUM.ordinal()] != null) {
                fetchStmts[type.ordinal()] = fetchStmts[Aggregation.SUM.ordinal()];
            } else {
                fetchStmts[type.ordinal()] = prepare(SELECT_PREFIX +
                        String.join(", ", ModelConstants.getFetchColumnNames(type)) + " FROM " + ModelConstants.TS_KV_CF
                        + " WHERE " + ModelConstants.ENTITY_TYPE_COLUMN + EQUALS_PARAM
                        + "AND " + ModelConstants.ENTITY_ID_COLUMN + EQUALS_PARAM
                        + "AND " + ModelConstants.KEY_COLUMN + EQUALS_PARAM
                        + "AND " + ModelConstants.PARTITION_COLUMN + EQUALS_PARAM
                        + "AND " + ModelConstants.TS_COLUMN + " > ? "
                        + "AND " + ModelConstants.TS_COLUMN + " <= ?"
                        + (type == Aggregation.NONE ? " ORDER BY " + ModelConstants.TS_COLUMN + " " + orderBy + " LIMIT ?" : ""));
            }
        }
        return fetchStmts;
    }

    private PreparedStatement getLatestStmt() {
        if (latestInsertStmt == null) {
            latestInsertStmt = prepare(INSERT_INTO + ModelConstants.TS_KV_LATEST_CF +
                    "(" + ModelConstants.ENTITY_TYPE_COLUMN +
                    "," + ModelConstants.ENTITY_ID_COLUMN +
                    "," + ModelConstants.KEY_COLUMN +
                    "," + ModelConstants.TS_COLUMN +
                    "," + ModelConstants.BOOLEAN_VALUE_COLUMN +
                    "," + ModelConstants.STRING_VALUE_COLUMN +
                    "," + ModelConstants.LONG_VALUE_COLUMN +
                    "," + ModelConstants.DOUBLE_VALUE_COLUMN + ")" +
                    " VALUES(?, ?, ?, ?, ?, ?, ?, ?)");
        }
        return latestInsertStmt;
    }


    private PreparedStatement getPartitionInsertStmt() {
        if (partitionInsertStmt == null) {
            partitionInsertStmt = prepare(INSERT_INTO + ModelConstants.TS_KV_PARTITIONS_CF +
                    "(" + ModelConstants.ENTITY_TYPE_COLUMN +
                    "," + ModelConstants.ENTITY_ID_COLUMN +
                    "," + ModelConstants.PARTITION_COLUMN +
                    "," + ModelConstants.KEY_COLUMN + ")" +
                    " VALUES(?, ?, ?, ?)");
        }
        return partitionInsertStmt;
    }

    private PreparedStatement getPartitionInsertTtlStmt() {
        if (partitionInsertTtlStmt == null) {
            partitionInsertTtlStmt = prepare(INSERT_INTO + ModelConstants.TS_KV_PARTITIONS_CF +
                    "(" + ModelConstants.ENTITY_TYPE_COLUMN +
                    "," + ModelConstants.ENTITY_ID_COLUMN +
                    "," + ModelConstants.PARTITION_COLUMN +
                    "," + ModelConstants.KEY_COLUMN + ")" +
                    " VALUES(?, ?, ?, ?) USING TTL ?");
        }
        return partitionInsertTtlStmt;
    }


    private PreparedStatement getFindLatestStmt() {
        if (findLatestStmt == null) {
            findLatestStmt = prepare(SELECT_PREFIX +
                    ModelConstants.KEY_COLUMN + "," +
                    ModelConstants.TS_COLUMN + "," +
                    ModelConstants.STRING_VALUE_COLUMN + "," +
                    ModelConstants.BOOLEAN_VALUE_COLUMN + "," +
                    ModelConstants.LONG_VALUE_COLUMN + "," +
                    ModelConstants.DOUBLE_VALUE_COLUMN + " " +
                    "FROM " + ModelConstants.TS_KV_LATEST_CF + " " +
                    "WHERE " + ModelConstants.ENTITY_TYPE_COLUMN + EQUALS_PARAM +
                    "AND " + ModelConstants.ENTITY_ID_COLUMN + EQUALS_PARAM +
                    "AND " + ModelConstants.KEY_COLUMN + EQUALS_PARAM);
        }
        return findLatestStmt;
    }

    private PreparedStatement getFindAllLatestStmt() {
        if (findAllLatestStmt == null) {
            findAllLatestStmt = prepare(SELECT_PREFIX +
                    ModelConstants.KEY_COLUMN + "," +
                    ModelConstants.TS_COLUMN + "," +
                    ModelConstants.STRING_VALUE_COLUMN + "," +
                    ModelConstants.BOOLEAN_VALUE_COLUMN + "," +
                    ModelConstants.LONG_VALUE_COLUMN + "," +
                    ModelConstants.DOUBLE_VALUE_COLUMN + " " +
                    "FROM " + ModelConstants.TS_KV_LATEST_CF + " " +
                    "WHERE " + ModelConstants.ENTITY_TYPE_COLUMN + EQUALS_PARAM +
                    "AND " + ModelConstants.ENTITY_ID_COLUMN + EQUALS_PARAM);
        }
        return findAllLatestStmt;
    }

    private static String getColumnName(DataType type) {
        switch (type) {
            case BOOLEAN:
                return ModelConstants.BOOLEAN_VALUE_COLUMN;
            case STRING:
                return ModelConstants.STRING_VALUE_COLUMN;
            case LONG:
                return ModelConstants.LONG_VALUE_COLUMN;
            case DOUBLE:
                return ModelConstants.DOUBLE_VALUE_COLUMN;
            default:
                throw new RuntimeException("Not implemented!");
        }
    }

    private static void addValue(KvEntry kvEntry, BoundStatement stmt, int column) {
        switch (kvEntry.getDataType()) {
            case BOOLEAN:
                Optional<Boolean> booleanValue = kvEntry.getBooleanValue();
                if (booleanValue.isPresent()) {
                    stmt.setBool(column, booleanValue.get().booleanValue());
                }
                break;
            case STRING:
                Optional<String> stringValue = kvEntry.getStrValue();
                if (stringValue.isPresent()) {
                    stmt.setString(column, stringValue.get());
                }
                break;
            case LONG:
                Optional<Long> longValue = kvEntry.getLongValue();
                if (longValue.isPresent()) {
                    stmt.setLong(column, longValue.get().longValue());
                }
                break;
            case DOUBLE:
                Optional<Double> doubleValue = kvEntry.getDoubleValue();
                if (doubleValue.isPresent()) {
                    stmt.setDouble(column, doubleValue.get().doubleValue());
                }
                break;
        }
    }

}<|MERGE_RESOLUTION|>--- conflicted
+++ resolved
@@ -29,17 +29,8 @@
 import org.springframework.core.env.Environment;
 import org.springframework.stereotype.Component;
 import org.thingsboard.server.common.data.id.EntityId;
-import org.thingsboard.server.common.data.kv.Aggregation;
-import org.thingsboard.server.common.data.kv.BaseTsKvQuery;
-import org.thingsboard.server.common.data.kv.BasicTsKvEntry;
-import org.thingsboard.server.common.data.kv.BooleanDataEntry;
+import org.thingsboard.server.common.data.kv.*;
 import org.thingsboard.server.common.data.kv.DataType;
-import org.thingsboard.server.common.data.kv.DoubleDataEntry;
-import org.thingsboard.server.common.data.kv.KvEntry;
-import org.thingsboard.server.common.data.kv.LongDataEntry;
-import org.thingsboard.server.common.data.kv.StringDataEntry;
-import org.thingsboard.server.common.data.kv.TsKvEntry;
-import org.thingsboard.server.common.data.kv.TsKvQuery;
 import org.thingsboard.server.dao.model.ModelConstants;
 import org.thingsboard.server.dao.nosql.CassandraAbstractAsyncDao;
 import org.thingsboard.server.dao.util.NoSqlDao;
@@ -50,15 +41,7 @@
 import java.time.Instant;
 import java.time.LocalDateTime;
 import java.time.ZoneOffset;
-<<<<<<< HEAD
 import java.util.*;
-=======
-import java.util.Arrays;
-import java.util.List;
-import java.util.ArrayList;
-import java.util.Optional;
-import java.util.Collections;
->>>>>>> 291634c1
 import java.util.stream.Collectors;
 
 import static com.datastax.driver.core.querybuilder.QueryBuilder.eq;
@@ -78,8 +61,6 @@
     public static final String EQUALS_PARAM = " = ? ";
     public static final String ASC_ORDER = "ASC";
     public static final String DESC_ORDER = "DESC";
-
-
     private static List<Long> FIXED_PARTITION = Arrays.asList(new Long[]{0L});
 
     @Autowired
@@ -185,10 +166,8 @@
     }
 
     private ListenableFuture<List<TsKvEntry>> findAllAsyncWithLimit(EntityId entityId, TsKvQuery query) {
-
         long minPartition = toPartitionTs(query.getStartTs());
         long maxPartition = toPartitionTs(query.getEndTs());
-
         final ListenableFuture<List<Long>> partitionsListFuture = getPartitionsFuture(query, entityId, minPartition, maxPartition);
         final SimpleListenableFuture<List<TsKvEntry>> resultFuture = new SimpleListenableFuture<>();
 
@@ -248,8 +227,6 @@
         final long startTs = query.getStartTs();
         final long endTs = query.getEndTs();
         final long ts = startTs + (endTs - startTs) / 2;
-
-
         ListenableFuture<List<Long>> partitionsListFuture = getPartitionsFuture(query, entityId, minPartition, maxPartition);
         ListenableFuture<List<ResultSet>> aggregationChunks = Futures.transformAsync(partitionsListFuture,
                 getFetchChunksAsyncFunction(entityId, key, aggregation, startTs, endTs), readResultsProcessingExecutor);
