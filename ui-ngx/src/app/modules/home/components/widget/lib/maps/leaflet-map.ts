--- conflicted
+++ resolved
@@ -49,14 +49,9 @@
   safeExecute
 } from '@home/components/widget/lib/maps/maps-utils';
 import { WidgetContext } from '@home/models/widget-component.models';
-<<<<<<< HEAD
-import { DatasourceData } from '@shared/models/widget.models';
-import { deepClone, isDefinedAndNotNull } from '@core/utils';
+import { deepClone, isDefinedAndNotEmptyStr } from '@core/utils';
 import {newArray} from "@angular/compiler/src/util";
 import {isArray} from "rxjs/internal-compatibility";
-=======
-import { deepClone, isDefinedAndNotEmptyStr } from '@core/utils';
->>>>>>> 2dac896f
 
 export default abstract class LeafletMap {
 
@@ -186,7 +181,6 @@
         }
     }
 
-<<<<<<< HEAD
   addPolygonControl() {
     if (this.options.editablePolygon) {
       let mousePositionOnMap: L.LatLng[];
@@ -255,7 +249,7 @@
       addPolygon = L.control.addPolygon({ position: 'topright' }).addTo(this.map);
     }
   }
-=======
+
     public setLoading(loading: boolean) {
       if (this.loading !== loading) {
         this.loading = loading;
@@ -271,7 +265,6 @@
         }
       }
     }
->>>>>>> 2dac896f
 
     public setMap(map: L.Map) {
         this.map = map;
@@ -283,16 +276,9 @@
         if (this.options.draggableMarker) {
             this.addMarkerControl();
         }
-<<<<<<< HEAD
         if (this.options.editablePolygon) {
           this.addPolygonControl();
         }
-        this.map$.next(this.map);
-    }
-
-    public setDataSources(dataSources: FormattedData[]) {
-        this.datasources = dataSources;
-=======
         if (this.options.useClusterMarkers) {
           this.map.addLayer(this.markersCluster);
         }
@@ -300,7 +286,6 @@
           this.updatePending = false;
           this.updateData(this.drawRoutes, this.showPolygon);
         }
->>>>>>> 2dac896f
     }
 
     public saveMarkerLocation(_e: FormattedData, lat?: number, lng?: number): Observable<any> {
@@ -396,37 +381,32 @@
         }
     }
 
-<<<<<<< HEAD
-    convertToPolygonFormat(points: Array<any>): Array<any> {
-        if (points.length) {
-            return points.map(point=> {
-                if (point.length) {
-                    return this.convertToPolygonFormat(point);
-                } else {
-                    return [point.lat, point.lng];
-                }
-            })
+  convertToPolygonFormat(points: Array<any>): Array<any> {
+    if (points.length) {
+      return points.map(point=> {
+        if (point.length) {
+          return this.convertToPolygonFormat(point);
         } else {
-          return []
-        }
-    }
-
-    convertPolygonToCustomFormat(expression: Array<Array<any>>): object {
-        return {
-          [this.options.polygonKeyName] : this.convertToPolygonFormat(expression)
-        }
-    }
-
-    updateData(data: DatasourceData[], formattedData: FormattedData[], drawRoutes: boolean, showPolygon: boolean) {
-      this.ready$.subscribe(() => {
-=======
+          return [point.lat, point.lng];
+        }
+      })
+    } else {
+      return []
+    }
+  }
+
+  convertPolygonToCustomFormat(expression: Array<Array<any>>): object {
+    return {
+      [this.options.polygonKeyName] : this.convertToPolygonFormat(expression)
+    }
+  }
+
     updateData(drawRoutes: boolean, showPolygon: boolean) {
       this.drawRoutes = drawRoutes;
       this.showPolygon = showPolygon;
       if (this.map) {
         const data = this.ctx.data;
         const formattedData = parseData(this.ctx.data);
->>>>>>> 2dac896f
         if (drawRoutes) {
           this.updatePolylines(parseArray(data), false);
         }
@@ -435,7 +415,7 @@
         }
         this.updateMarkers(formattedData, false);
         this.updateBoundsInternal();
-        if (this.options.draggableMarker) {
+        if (this.options.draggableMarker || this.options.editablePolygon) {
           this.datasources = formattedData;
         }
       } else {
@@ -580,6 +560,7 @@
         this.polygons.delete(key);
         polygon = null;
       }
+      return polygon;
     }
 
     updatePoints(pointsData: FormattedData[], getTooltip: (point: FormattedData, setTooltip?: boolean) => string) {
@@ -691,30 +672,18 @@
     });
   }
 
-<<<<<<< HEAD
   dragPolygonVertex = (e?, data = {} as FormattedData) => {
     if (e == undefined || (e.type !== 'editable:vertex:dragend' && e.type !== 'editable:vertex:deleted')) return;
     this.savePolygonLocation({ ...data, ...this.convertPolygonToCustomFormat(e.layer._latlngs) }).subscribe();
   }
 
-  createPolygon(polyData: FormattedData, dataSources: FormattedData[], settings: PolygonSettings, updateBounds = true) {
-        this.ready$.subscribe(() => {
-            const polygon = new Polygon(this.map, polyData, dataSources, settings, this.dragPolygonVertex);
-            if (updateBounds) {
-              const bounds = polygon.leafletPoly.getBounds();
-              this.fitBounds(bounds);
-            }
-            this.polygons.set(polyData.entityName, polygon);
-        });
-=======
     createPolygon(polyData: FormattedData, dataSources: FormattedData[], settings: PolygonSettings, updateBounds = true) {
-      const polygon = new Polygon(this.map, polyData, dataSources, settings);
+      const polygon = new Polygon(this.map, polyData, dataSources, settings, this.dragPolygonVertex);
       if (updateBounds) {
         const bounds = polygon.leafletPoly.getBounds();
         this.fitBounds(bounds);
       }
       this.polygons.set(polyData.entityName, polygon);
->>>>>>> 2dac896f
     }
 
     updatePolygon(polyData: FormattedData, dataSources: FormattedData[], settings: PolygonSettings, updateBounds = true) {
